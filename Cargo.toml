--- conflicted
+++ resolved
@@ -7,11 +7,7 @@
 
 [package]
 name = "fixed"
-<<<<<<< HEAD
 version = "2.0.0-alpha.2"
-=======
-version = "1.16.1"
->>>>>>> 571016d1
 description = "Fixed-point numbers"
 documentation = "https://docs.rs/fixed"
 repository = "https://gitlab.com/tspiteri/fixed"
