<!-- Copyright © 2018–2024 Trevor Spiteri -->

<!-- Copying and distribution of this file, with or without
modification, are permitted in any medium without royalty provided the
copyright notice and this notice are preserved. This file is offered
as-is, without any warranty. -->

<<<<<<< HEAD
# Version 2.0.0-alpha.27.0 (2024-03-27)

  * The crate now requires the nightly compiler with the [`generic_const_exprs`
    feature] enabled.
  * The crate now uses generic constant expressions to specify the number of
    fractional bits.
  * The [`Fixed`][tf-2-0a] trait constraints have been relaxed. Methods that
    required the number of fractional bits to be bounded have been moved to the
    new subtrait [`FixedBoundFrac`][tfbf-2-0a].
  * The `INT_NBITS` and `FRAC_NBITS` associated constants were replaced with
    [`INT_BITS`][f-ib-2-0a] and [`FRAC_BITS`][f-fb-2-0a] which can be negative.
  * The [`Unwrapped`][u-2-0a] methods [`from_str_binary`][u-fsb-2-0a],
    [`from_str_octal`][u-fso-2-0a] and [`from_str_hex`][u-fsh-2-0a] return the
    value directly instead of a [`Result`].
  * The deprecated `F128Bits` and `F128` structs have been removed. They were
    replaced by the [`f128`] primitive.
  * The deprecated `const_fixed_from_int` macro has been removed. It was
    replaced by the [`const_from_int`][f-cfi-2-0a] method in version 1.20.0.
  * The deprecated optional features `az` and `f16` were removed. These features
    had no effect, as the functionality they enabled is now always enabled.
  * All deprecated methods have been removed.
  * The new generic associated type [`Fixed`][fb-f-2-0a] was added to the
    [`FixedBits`][fb-2-0a] trait.
  * The following methods of the [`Fixed`][tf-2-0a] trait and of the
    [`Saturating`][s-2-0a], [`Wrapping`][w-2-0a] and [`Unwrapped`][u-2-0a]
    wrappers now have some parameters and return types that can be generic:
      * [`mul_add`][tf-mad-2-0a], [`add_prod`][tf-ap-2-0a],
        [`mul_acc`][tf-mac-2-0a]
  * The following methods of the [`Fixed`][tf-2-0a] trait now have some
    parameters and return types that can be generic:
      * [`checked_mul_add`][tf-cmad-2-0a], [`checked_add_prod`][tf-cap-2-0a],
        [`checked_mul_acc`][tf-cmac-2-0a]
      * [`saturating_mul_add`][tf-smad-2-0a],
        [`saturating_add_prod`][tf-sap-2-0a],
        [`saturating_mul_acc`][tf-smac-2-0a]
      * [`wrapping_mul_add`][tf-wmad-2-0a], [`wrapping_add_prod`][tf-wap-2-0a],
        [`wrapping_mul_acc`][tf-wmac-2-0a]
      * [`unwrapped_mul_add`][tf-umad-2-0a],
        [`unwrapped_add_prod`][tf-uap-2-0a], [`unwrapped_mul_acc`][tf-umac-2-0a]
      * [`overflowing_mul_add`][tf-omad-2-0a],
        [`overflowing_add_prod`][tf-oap-2-0a],
        [`overflowing_mul_acc`][tf-omac-2-0a]

[`generic_const_exprs` feature]: https://github.com/rust-lang/rust/issues/76560
[f-cfi-2-0a]: https://docs.rs/fixed/2.0.0-alpha.27.0/fixed/struct.FixedI32.html#method.const_from_int
[f-fb-2-0a]: https://docs.rs/fixed/2.0.0-alpha.27.0/fixed/struct.FixedI32.html#associatedconstant.FRAC_BITS
[f-ib-2-0a]: https://docs.rs/fixed/2.0.0-alpha.27.0/fixed/struct.FixedI32.html#associatedconstant.INT_BITS
[f128-2-0a]: https://docs.rs/fixed/2.0.0-alpha.27.0/fixed/struct.F128.html
[fb-2-0a]: https://docs.rs/fixed/2.0.0-alpha.27.0/fixed/traits/trait.FixedBits.html
[fb-f-2-0a]: https://docs.rs/fixed/2.0.0-alpha.27.0/fixed/traits/trait.FixedBits.html#associatedtype.Fixed
[s-2-0a]: https://docs.rs/fixed/2.0.0-alpha.27.0/fixed/struct.Saturating.html
[tf-2-0a]: https://docs.rs/fixed/2.0.0-alpha.27.0/fixed/traits/trait.Fixed.html
[tf-ap-2-0a]: https://docs.rs/fixed/2.0.0-alpha.27.0/fixed/traits/trait.Fixed.html#tymethod.add_prod
[tf-cap-2-0a]: https://docs.rs/fixed/2.0.0-alpha.27.0/fixed/traits/trait.Fixed.html#tymethod.checked_add_prod
[tf-cmac-2-0a]: https://docs.rs/fixed/2.0.0-alpha.27.0/fixed/traits/trait.Fixed.html#tymethod.checked_mul_acc
[tf-cmad-2-0a]: https://docs.rs/fixed/2.0.0-alpha.27.0/fixed/traits/trait.Fixed.html#tymethod.checked_mul_add
[tf-mac-2-0a]: https://docs.rs/fixed/2.0.0-alpha.27.0/fixed/traits/trait.Fixed.html#tymethod.mul_acc
[tf-mad-2-0a]: https://docs.rs/fixed/2.0.0-alpha.27.0/fixed/traits/trait.Fixed.html#tymethod.mul_add
[tf-oap-2-0a]: https://docs.rs/fixed/2.0.0-alpha.27.0/fixed/traits/trait.Fixed.html#tymethod.overflowing_add_prod
[tf-omac-2-0a]: https://docs.rs/fixed/2.0.0-alpha.27.0/fixed/traits/trait.Fixed.html#tymethod.overflowing_mul_acc
[tf-omad-2-0a]: https://docs.rs/fixed/2.0.0-alpha.27.0/fixed/traits/trait.Fixed.html#tymethod.overflowing_mul_add
[tf-sap-2-0a]: https://docs.rs/fixed/2.0.0-alpha.27.0/fixed/traits/trait.Fixed.html#tymethod.saturating_add_prod
[tf-smac-2-0a]: https://docs.rs/fixed/2.0.0-alpha.27.0/fixed/traits/trait.Fixed.html#tymethod.saturating_mul_acc
[tf-smad-2-0a]: https://docs.rs/fixed/2.0.0-alpha.27.0/fixed/traits/trait.Fixed.html#tymethod.saturating_mul_add
[tf-uap-2-0a]: https://docs.rs/fixed/2.0.0-alpha.27.0/fixed/traits/trait.Fixed.html#tymethod.unwrapped_add_prod
[tf-umac-2-0a]: https://docs.rs/fixed/2.0.0-alpha.27.0/fixed/traits/trait.Fixed.html#tymethod.unwrapped_mul_acc
[tf-umad-2-0a]: https://docs.rs/fixed/2.0.0-alpha.27.0/fixed/traits/trait.Fixed.html#tymethod.unwrapped_mul_add
[tf-wap-2-0a]: https://docs.rs/fixed/2.0.0-alpha.27.0/fixed/traits/trait.Fixed.html#tymethod.wrapping_add_prod
[tf-wmac-2-0a]: https://docs.rs/fixed/2.0.0-alpha.27.0/fixed/traits/trait.Fixed.html#tymethod.wrapping_mul_acc
[tf-wmad-2-0a]: https://docs.rs/fixed/2.0.0-alpha.27.0/fixed/traits/trait.Fixed.html#tymethod.wrapping_mul_add
[tfbf-2-0a]: https://docs.rs/fixed/2.0.0-alpha.27.0/fixed/traits/trait.FixedBoundFrac.html
[u-2-0a]: https://docs.rs/fixed/2.0.0-alpha.27.0/fixed/struct.Unwrapped.html
[u-fsb-2-0a]: https://docs.rs/fixed/2.0.0-alpha.27.0/fixed/struct.Unwrapped.html#method.from_str_binary
[u-fsh-2-0a]: https://docs.rs/fixed/2.0.0-alpha.27.0/fixed/struct.Unwrapped.html#method.from_str_hex
[u-fso-2-0a]: https://docs.rs/fixed/2.0.0-alpha.27.0/fixed/struct.Unwrapped.html#method.from_str_octal
[w-2-0a]: https://docs.rs/fixed/2.0.0-alpha.27.0/fixed/struct.Wrapping.html

# Version 1.28.0 news (unreleased, not before 2024-07-25)
=======
# Version 1.28.0 news (2024-07-25)
>>>>>>> 14cb1ce7

  * The crate now requires rustc version 1.79.0 or later.
  * The following methods were added to all fixed-point numbers and to the
    [`Fixed`][tf-1-28] trait:
      * [`unchecked_add`][f-ua-1-28], [`unchecked_sub`][f-us-1-28],
        [`unchecked_mul_int`][f-umi-1-28]
  * For all fixed-point numbers and the [`Fixed`][tf-1-28] trait, the following
    methods were renamed. The old method names are deprecated.
      * [`round_ties_to_even`][f-rtte-1-28] renamed to
        [`round_ties_even`][f-rte-1-28]
      * [`checked_round_ties_to_even`][f-crtte-1-28] renamed to
        [`checked_round_ties_even`][f-crte-1-28]
      * [`saturating_round_ties_to_even`][f-srtte-1-28] renamed to
        [`saturating_round_ties_even`][f-srte-1-28]
      * [`wrapping_round_ties_to_even`][f-wrtte-1-28] renamed to
        [`wrapping_round_ties_even`][f-wrte-1-28]
      * [`unwrapped_round_ties_to_even`][f-urtte-1-28] renamed to
        [`unwrapped_round_ties_even`][f-urte-1-28]
      * [`overflowing_round_ties_to_even`][f-ortte-1-28] renamed to
        [`overflowing_round_ties_even`][f-orte-1-28]
  * The following constants were added to the [`consts`][c-1-28] module and as
    associated constants to fixed-point types:
      * [`SQRT_2PI`][c-r2p-1-28], [`FRAC_1_SQRT_2PI`][c-1r2p-1-28]
  * The experimental feature [`nightly-float`][feat-exp-1-28] was added.
  * For the experimental feature [`num-traits`][feat-exp-1-28], the following
    traits were implemented for all fixed-point numbers:
      * [`ConstZero`][nt-0-2-cz], [`ConstOne`][nt-0-2-co]
      * [`ToBytes`][nt-0-2-tb], [`FromBytes`][nt-0-2-fb]

[c-1-28]: https://docs.rs/fixed/~1.28/fixed/consts/index.html
[c-1r2p-1-28]: https://docs.rs/fixed/~1.28/fixed/consts/constant.FRAC_1_SQRT_2PI.html
[c-r2p-1-28]: https://docs.rs/fixed/~1.28/fixed/consts/constant.SQRT_2PI.html
[f-crte-1-28]: https://docs.rs/fixed/~1.28/fixed/struct.FixedI32.html#method.checked_round_ties_even
[f-crtte-1-28]: https://docs.rs/fixed/~1.28/fixed/struct.FixedI32.html#method.checked_round_ties_to_even
[f-orte-1-28]: https://docs.rs/fixed/~1.28/fixed/struct.FixedI32.html#method.overflowing_round_ties_even
[f-ortte-1-28]: https://docs.rs/fixed/~1.28/fixed/struct.FixedI32.html#method.overflowing_round_ties_to_even
[f-rte-1-28]: https://docs.rs/fixed/~1.28/fixed/struct.FixedI32.html#method.round_ties_even
[f-rtte-1-28]: https://docs.rs/fixed/~1.28/fixed/struct.FixedI32.html#method.round_ties_to_even
[f-srte-1-28]: https://docs.rs/fixed/~1.28/fixed/struct.FixedI32.html#method.saturating_round_ties_even
[f-srtte-1-28]: https://docs.rs/fixed/~1.28/fixed/struct.FixedI32.html#method.saturating_round_ties_to_even
[f-ua-1-28]: https://docs.rs/fixed/~1.28/fixed/struct.FixedI32.html#method.unchecked_add
[f-umi-1-28]: https://docs.rs/fixed/~1.28/fixed/struct.FixedI32.html#method.unchecked_mul_int
[f-urte-1-28]: https://docs.rs/fixed/~1.28/fixed/struct.FixedI32.html#method.unwrapped_round_ties_even
[f-urtte-1-28]: https://docs.rs/fixed/~1.28/fixed/struct.FixedI32.html#method.unwrapped_round_ties_to_even
[f-us-1-28]: https://docs.rs/fixed/~1.28/fixed/struct.FixedI32.html#method.unchecked_sub
[f-wrte-1-28]: https://docs.rs/fixed/~1.28/fixed/struct.FixedI32.html#method.wrapping_round_ties_even
[f-wrtte-1-28]: https://docs.rs/fixed/~1.28/fixed/struct.FixedI32.html#method.wrapping_round_ties_to_even
[feat-exp-1-28]: https://docs.rs/fixed/~1.28/fixed/index.html#experimental-optional-features
[nt-0-2-co]: https://docs.rs/num-traits/^0.2/num_traits/identities/trait.ConstOne.html
[nt-0-2-cz]: https://docs.rs/num-traits/^0.2/num_traits/identities/trait.ConstZero.html
[nt-0-2-fb]: https://docs.rs/num-traits/^0.2/num_traits/ops/bytes/trait.FromBytes.html
[nt-0-2-tb]: https://docs.rs/num-traits/^0.2/num_traits/ops/bytes/trait.ToBytes.html
[tf-1-28]: https://docs.rs/fixed/~1.28/fixed/traits/trait.Fixed.html

# Version 1.27.0 (2024-03-27)

  * The [`hypot`][f-h-1-27] method was added to all fixed-point numbers, to the
    [`Fixed`][tf-1-27] trait, and to the [`Saturating`][s-1-27],
    [`Wrapping`][w-1-27] and [`Unwrapped`][u-1-27] wrappers.
  * The following methods were added to all fixed-point numbers and to the
    [`Fixed`][tf-1-27] trait:
      * [`checked_hypot`][f-ch-1-27], [`saturating_hypot`][f-sh-1-27],
        [`wrapping_hypot`][f-wh-1-27], [`unwrapped_hypot`][f-uh-1-27],
        [`overflowing_hypot`][f-oh-1-27]
      * [`saturating_sqrt`][f-ss-1-27], [`wrapping_sqrt`][f-ws-1-27],
        [`unwrapped_sqrt`][f-us-1-27], [`overflowing_sqrt`][f-os-1-27]

[f-ch-1-27]: https://docs.rs/fixed/~1.27/fixed/struct.FixedI32.html#method.checked_hypot
[f-h-1-27]: https://docs.rs/fixed/~1.27/fixed/struct.FixedI32.html#method.hypot
[f-oh-1-27]: https://docs.rs/fixed/~1.27/fixed/struct.FixedI32.html#method.overflowing_hypot
[f-os-1-27]: https://docs.rs/fixed/~1.27/fixed/struct.FixedI32.html#method.overflowing_sqrt
[f-sh-1-27]: https://docs.rs/fixed/~1.27/fixed/struct.FixedI32.html#method.saturating_hypot
[f-ss-1-27]: https://docs.rs/fixed/~1.27/fixed/struct.FixedI32.html#method.saturating_sqrt
[f-uh-1-27]: https://docs.rs/fixed/~1.27/fixed/struct.FixedI32.html#method.unwrapped_hypot
[f-us-1-27]: https://docs.rs/fixed/~1.27/fixed/struct.FixedI32.html#method.unwrapped_sqrt
[f-wh-1-27]: https://docs.rs/fixed/~1.27/fixed/struct.FixedI32.html#method.wrapping_hypot
[f-ws-1-27]: https://docs.rs/fixed/~1.27/fixed/struct.FixedI32.html#method.wrapping_sqrt
[s-1-27]: https://docs.rs/fixed/~1.27/fixed/struct.Saturating.html
[tf-1-27]: https://docs.rs/fixed/~1.27/fixed/traits/trait.Fixed.html
[u-1-27]: https://docs.rs/fixed/~1.27/fixed/struct.Unwrapped.html
[w-1-27]: https://docs.rs/fixed/~1.27/fixed/struct.Wrapping.html

# Version 1.26.0 (2024-03-06)

  * The [`sqrt`][f-s-1-26] method was added to all fixed-point numbers, to the
    [`Fixed`][tf-1-26] trait, and to the [`Saturating`][s-1-26],
    [`Wrapping`][w-1-26] and [`Unwrapped`][u-1-26] wrappers.
  * The [`checked_sqrt`][f-cs-1-26] method was added to all fixed-point numbers
    and to the [`Fixed`][tf-1-26] trait.

[f-cs-1-26]: https://docs.rs/fixed/~1.26/fixed/struct.FixedI32.html#method.checked_sqrt
[f-s-1-26]: https://docs.rs/fixed/~1.26/fixed/struct.FixedI32.html#method.sqrt
[s-1-26]: https://docs.rs/fixed/~1.26/fixed/struct.Saturating.html
[tf-1-26]: https://docs.rs/fixed/~1.26/fixed/traits/trait.Fixed.html
[u-1-26]: https://docs.rs/fixed/~1.26/fixed/struct.Unwrapped.html
[w-1-26]: https://docs.rs/fixed/~1.26/fixed/struct.Wrapping.html

# Version 1.25.1 (2024-02-06)

  * Bug fix: formatting numbers with [`LowerExp`] and [`UpperExp`] was producing
    incorrect output when rounding incremented a zero in the middle of a string,
    for example `format!("{:.2e}", I16F16::lit("9.099"))`.

# Version 1.25.0 (2024-02-05)

  * Bug fix: formatting numbers with [`LowerExp`] and [`UpperExp`] was producing
    incorrect output for very small numbers, for example
    `format!("{:e}", I16F16::DELTA)`.
  * Bug fix: formatting numbers with [`LowerExp`] and [`UpperExp`] was panicking
    for some cases of positive exponents and small precision, for example
    `format!("{:.1e}", I16F16::from_num(1001))`.
  * Bug fix: formatting numbers with [`LowerExp`] and [`UpperExp`] was producing
    incorrect output when rounding adds a more significant digit, for example
    `format!("{:.1e}", I16F16::lit("0.999"))`.
  * The [experimental][feat-exp-1-25] `borsh` feature was promoted to an
    [optional feature][feat-1-25], and the optional [*borsh* crate] dependency
    was updated to [version 1.0][borsh-1-0].

[borsh-1-0]: https://docs.rs/borsh/~1.0/borsh/index.html
[feat-1-25]: https://docs.rs/fixed/~1.25/fixed/index.html#optional-features
[feat-exp-1-25]: https://docs.rs/fixed/~1.25/fixed/index.html#experimental-optional-features

# Version 1.24.0 (2023-09-19)

  * The crate now requires rustc version 1.71.0 or later.
  * The [`saturating_div_int`][f-sdi-1-24] method was added to all fixed-point
    numbers and to the [`Fixed`][tf-1-24] trait.
  * The [`Saturating`][s-1-24] wrapper was added.

[f-sdi-1-24]: https://docs.rs/fixed/~1.24/fixed/struct.FixedI32.html#method.saturating_div_int
[s-1-24]: https://docs.rs/fixed/~1.24/fixed/struct.Saturating.html
[tf-1-24]: https://docs.rs/fixed/~1.24/fixed/traits/trait.Fixed.html

# Version 1.23.1 (2023-03-14)

  * Bug fix: comparison of signed and unsigned numbers where the signed number
    was wider than the unsigned number was truncating bits from the signed
    number ([issue 57]).
  * The [*half* crate] dependency is now satisfied by [version 1.8][half-1-8] as
    well as [version 2][half-2].

[half-1-8]: https://docs.rs/half/^1.8/half/index.html
[issue 57]: https://gitlab.com/tspiteri/fixed/-/issues/57

# Version 1.23.0 (2023-02-06)

  * String parsing of binary, octal and hexadecimal strings now supports base-2
    exponents starting with the separator “`p`” or “`P`”.
  * Bug fix: [`int_log10`][f-il10-1-23], [`int_log`][f-il-1-23],
    [`checked_int_log10`][f-cil10-1-23] and [`checked_int_log`][f-cil-1-23] were
    panicking or returning incorrect values for fixed-point numbers with no
    integer bits.

[f-cil-1-23]: https://docs.rs/fixed/~1.23/fixed/struct.FixedI32.html#method.checked_int_log
[f-cil10-1-23]: https://docs.rs/fixed/~1.23/fixed/struct.FixedI32.html#method.checked_int_log10
[f-il-1-23]: https://docs.rs/fixed/~1.23/fixed/struct.FixedI32.html#method.int_log
[f-il10-1-23]: https://docs.rs/fixed/~1.23/fixed/struct.FixedI32.html#method.int_log10

# Version 1.22.1 (2023-01-26)

  * The errors from the [`lit`][f-l-1-22] method have been improved.
  * The `track_caller` attribute is now applied to many more inline functions
    that can panic.

# Version 1.22.0 (2023-01-25)

  * String parsing now supports an optional exponent for all supported radices.
  * The [`lit`][f-l-1-22] method was added to all fixed-point numbers. This is
    useful to write fixed-point numbers literally in code and also works in
    constant context.
  * All fixed-point numbers now implement [`LowerExp`] and [`UpperExp`].
  * The [`Fixed`][tf-1-22] and [`FixedBits`][fb-1-22] traits now have the added
    supertraits [`Binary`], [`Octal`], [`LowerHex`], [`UpperHex`], [`LowerExp`]
    and [`UpperExp`].
  * The [`Wrapping`][w-1-22] and [`Unwrapped`][u-1-22] wrappers now implement
    [`Binary`], [`Octal`], [`LowerHex`], [`UpperHex`], [`LowerExp`] and
    [`UpperExp`].
  * The implementation of [`Debug`] for fixed-point numbers now has more relaxed
    constraints on the fractional bits generic parameter: now `Frac` only needs
    to implement [`Unsigned`][uns-1-22].

[f-l-1-22]: https://docs.rs/fixed/~1.22/fixed/struct.FixedI32.html#method.lit
[fb-1-22]: https://docs.rs/fixed/~1.22/fixed/traits/trait.FixedBits.html
[tf-1-22]: https://docs.rs/fixed/~1.22/fixed/traits/trait.Fixed.html
[u-1-22]: https://docs.rs/fixed/~1.22/fixed/struct.Unwrapped.html
[uns-1-22]: https://docs.rs/fixed/~1.22/fixed/types/extra/trait.Unsigned.html
[w-1-22]: https://docs.rs/fixed/~1.22/fixed/struct.Wrapping.html

# Version 1.21.0 (2022-12-24)

  * Comparisons involving fixed-point numbers now have more relaxed constraints
    on the fractional bits generic parameter: now `Frac` only needs to implement
    [`Unsigned`][uns-1-21].
  * Better code should now be generated when comparing a fixed-point number to
    another fixed-point number.
  * The following methods were added to the [`F128`][f128-1-21] struct:
      * [`min`][f128-min-1-21], [`max`][f128-max-1-21]
      * [`clamp`][f128-c-1-21]

[f128-1-21]: https://docs.rs/fixed/~1.21/fixed/struct.F128.html
[f128-c-1-21]: https://docs.rs/fixed/~1.21/fixed/struct.F128.html#method.clamp
[f128-max-1-21]: https://docs.rs/fixed/~1.21/fixed/struct.F128.html#method.max
[f128-min-1-21]: https://docs.rs/fixed/~1.21/fixed/struct.F128.html#method.min
[uns-1-21]: https://docs.rs/fixed/~1.21/fixed/types/extra/trait.Unsigned.html

# Version 1.20.0 (2022-11-08)

  * The [`TRY_ONE`][tf-to-1-20] associated constant was added to the
    [`Fixed`][tf-1-20] trait.
  * The [`TRY_NEG_ONE`][tfs-tno-1-20] associated constant was added to the
    [`FixedSigned`][tfs-1-20] trait.
  * The [`const_from_fixed`][f-cff-1-20] and [`const_from_int`][f-cfi-1-20]
    methods were added to all fixed-point numbers.
  * The [`const_fixed_from_int`][cffi-1-20] macro is now deprecated.
  * The following associated constants were added to the [`F128`][f128-1-20]
    struct:
      * [`DIGITS`][f128-d-1-20]
      * [`MIN_10_EXP`][f128-mi10e-1-20], [`MAX_10_EXP`][f128-ma10e-1-20]
  * [`F128`][f128-1-20] now implements [`From`] for conversions from [`f64`],
    [`f32`], [`f16`][half-2-f16] and [`bf16`][half-2-bf16].
  * The <code>[fixed][cf-1-20]::[f128][mf128-1-20]::[consts][mf128c-1-20]</code>
    module was added with [`F128`][f128-1-20] basic mathematical constants.

[cf-1-20]: https://docs.rs/fixed/~1.20/fixed/index.html
[cffi-1-20]: https://docs.rs/fixed/~1.20/fixed/macro.const_fixed_from_int.html
[f-cff-1-20]: https://docs.rs/fixed/~1.20/fixed/struct.FixedI32.html#method.const_from_fixed
[f-cfi-1-20]: https://docs.rs/fixed/~1.20/fixed/struct.FixedI32.html#method.const_from_int
[f128-1-20]: https://docs.rs/fixed/~1.20/fixed/struct.F128.html
[f128-d-1-20]: https://docs.rs/fixed/~1.20/fixed/struct.F128.html#associatedconstant.DIGITS
[f128-ma10e-1-20]: https://docs.rs/fixed/~1.20/fixed/struct.F128.html#associatedconstant.MAX_10_EXP
[f128-mi10e-1-20]: https://docs.rs/fixed/~1.20/fixed/struct.F128.html#associatedconstant.MIN_10_EXP
[half-2-bf16]: https://docs.rs/half/^2/half/struct.bf16.html
[half-2-f16]: https://docs.rs/half/^2/half/struct.f16.html
[mf128-1-20]: https://docs.rs/fixed/~1.20/fixed/f128/index.html
[mf128c-1-20]: https://docs.rs/fixed/~1.20/fixed/f128/consts/index.html
[tf-1-20]: https://docs.rs/fixed/~1.20/fixed/traits/trait.Fixed.html
[tf-to-1-20]: https://docs.rs/fixed/~1.20/fixed/traits/trait.Fixed.html#associatedconstant.TRY_ONE
[tfs-1-20]: https://docs.rs/fixed/~1.20/fixed/traits/trait.FixedSigned.html
[tfs-tno-1-20]: https://docs.rs/fixed/~1.20/fixed/traits/trait.FixedSigned.html#associatedconstant.TRY_NEG_ONE

# Version 1.19.0 (2022-08-29)

  * Bug fix: comparison of and conversion from subnormal floating-point numbers
    to fixed-point numbers were off by a factor of 2.
  * The following associated constants were added to the [`FixedBits`][fb-1-19]
    trait:
      * [`MIN`][fb-mi-1-19], [`MAX`][fb-ma-1-19]
      * [`IS_SIGNED`][fb-is-1-19], [`BITS`][fb-b-1-19]
  * [`FixedEquiv`][fe-1-19] is now a supertrait of the [`FixedBits`][fb-1-19]
    trait.
  * [`FixedBits`][fb-1-19] now has more supertraits from the [*num-traits*
    crate] if the [`num-traits`][feat-exp-1-19] experimental feature is enabled.

[fb-1-19]: https://docs.rs/fixed/~1.19/fixed/traits/trait.FixedBits.html
[fb-b-1-19]: https://docs.rs/fixed/~1.19/fixed/traits/trait.FixedBits.html#associatedconstant.BITS
[fb-is-1-19]: https://docs.rs/fixed/~1.19/fixed/traits/trait.FixedBits.html#associatedconstant.IS_SIGNED
[fb-ma-1-19]: https://docs.rs/fixed/~1.19/fixed/traits/trait.FixedBits.html#associatedconstant.MAX
[fb-mi-1-19]: https://docs.rs/fixed/~1.19/fixed/traits/trait.FixedBits.html#associatedconstant.MIN
[fe-1-19]: https://docs.rs/fixed/~1.19/fixed/traits/trait.FixedEquiv.html
[feat-exp-1-19]: https://docs.rs/fixed/~1.19/fixed/index.html#experimental-optional-features

# Version 1.18.0 (2022-08-19)

  * Bug fix: checked division methods were panicking when dividing
    [`MIN`][f-m-1-18] by <code>-[DELTA][f-d-1-18]</code> for fixed-point numbers
    with zero integer bits, that is when all bits are fractional bits ([issue
    51]).
  * The following methods were added to all fixed-point numbers, to the
    [`Fixed`][tf-1-18] trait, and to the [`Wrapping`][w-1-18] and
    [`Unwrapped`][u-1-18] wrappers:
      * [`int_log`][f-il-1-18], [`checked_int_log`][f-cil-1-18]
  * The [`F128`][f128-1-18] struct was added to replace the
    [`F128Bits`][f128b-1-18] struct which is now deprecated. [`F128`][f128-1-18]
    has standard floating-point ordering and various classification methods and
    associated constants.
  * The [`from_str_dec`][u-fsd-1-18] method was added to the
    [`Unwrapped`][u-1-18] wrapper.
  * The [`Contiguous`][bm-c-1] trait from the [*bytemuck* crate] was implemented
    for all fixed-point numbers, added as a supertrait to the [`Fixed`][tf-1-18]
    trait, and implemented for the [`Wrapping`][w-1-18] and
    [`Unwrapped`][u-1-18] wrappers.

[bm-c-1]: https://docs.rs/bytemuck/^1/bytemuck/trait.Contiguous.html
[f-cil-1-18]: https://docs.rs/fixed/~1.18/fixed/struct.FixedI32.html#method.checked_int_log
[f-d-1-18]: https://docs.rs/fixed/~1.18/fixed/struct.FixedI32.html#associatedconstant.DELTA
[f-il-1-18]: https://docs.rs/fixed/~1.18/fixed/struct.FixedI32.html#method.int_log
[f-m-1-18]: https://docs.rs/fixed/~1.18/fixed/struct.FixedI32.html#associatedconstant.MIN
[f128-1-18]: https://docs.rs/fixed/~1.18/fixed/struct.F128.html
[f128b-1-18]: https://docs.rs/fixed/~1.18/fixed/struct.F128Bits.html
[issue 51]: https://gitlab.com/tspiteri/fixed/-/issues/51
[tf-1-18]: https://docs.rs/fixed/~1.18/fixed/traits/trait.Fixed.html
[u-1-18]: https://docs.rs/fixed/~1.18/fixed/struct.Unwrapped.html
[u-fsd-1-18]: https://docs.rs/fixed/~1.18/fixed/struct.Unwrapped.html#method.from_str_dec
[w-1-18]: https://docs.rs/fixed/~1.18/fixed/struct.Wrapping.html

# Version 1.17.0 (2022-08-03)

  * The [*half* crate] dependency was updated to [version 2][half-2].
  * The inherent [`from_str`][f-fs-1-17] method was added as a `const` function
    to all fixed-point numbers so that it can be use in constant context.
  * The following methods are now `const` functions:
      * [`saturating_from_str`][f-sfs-1-17], [`wrapping_from_str`][f-wfs-1-17],
        [`overflowing_from_str`][f-ofs-1-17]
      * [`from_str_binary`][f-fsb-1-17],
        [`saturating_from_str_binary`][f-sfsb-1-17],
        [`wrapping_from_str_binary`][f-wfsb-1-17],
        [`overflowing_from_str_binary`][f-ofsb-1-17]
      * [`from_str_octal`][f-fso-1-17],
        [`saturating_from_str_octal`][f-sfso-1-17],
        [`wrapping_from_str_octal`][f-wfso-1-17],
        [`overflowing_from_str_octal`][f-ofso-1-17]
      * [`from_str_hex`][f-fsh-1-17],
        [`saturating_from_str_hex`][f-sfsh-1-17],
        [`wrapping_from_str_hex`][f-wfsh-1-17],
        [`overflowing_from_str_hex`][f-ofsh-1-17]
      * [`checked_div`][f-cd-1-17], [`saturating_div`][f-sd-1-17],
        [`wrapping_div`][f-wd-1-17], [`unwrapped_div`][f-ud-1-17],
        [`overflowing_div`][f-od-1-17]
      * [`recip`][f-r-1-17], [`checked_recip`][f-cr-1-17],
        [`saturating_recip`][f-sr-1-17], [`wrapping_recip`][f-wr-1-17],
        [`unwrapped_recip`][f-ur-1-17], [`overflowing_recip`][f-or-1-17]
      * [`checked_rem_int`][f-cri-1-17], [`unwrapped_rem_int`][f-uri-1-17]
      * [`div_euclid`][f-de-1-17], [`checked_div_euclid`][f-cde-1-17],
        [`saturating_div_euclid`][f-sde-1-17],
        [`wrapping_div_euclid`][f-wde-1-17],
        [`unwrapped_div_euclid`][f-ude-1-17],
        [`overflowing_div_euclid`][f-ode-1-17]
      * [`div_euclid_int`][f-dei-1-17], [`checked_div_euclid_int`][f-cdei-1-17],
        [`saturating_div_euclid_int`][f-sdei-1-17],
        [`wrapping_div_euclid_int`][f-wdei-1-17],
        [`unwrapped_div_euclid_int`][f-udei-1-17],
        [`overflowing_div_euclid_int`][f-odei-1-17]
      * [`rem_euclid_int`][f-rei-1-17], [`checked_rem_euclid_int`][f-crei-1-17],
        [`saturating_rem_euclid_int`][f-srei-1-17],
        [`wrapping_rem_euclid_int`][f-wrei-1-17],
        [`unwrapped_rem_euclid_int`][f-urei-1-17],
        [`overflowing_rem_euclid_int`][f-orei-1-17]
      * [`lerp`][f-l-1-17], [`checked_lerp`][f-cl-1-17],
        [`saturating_lerp`][f-sl-1-17], [`wrapping_lerp`][f-wl-1-17],
        [`unwrapped_lerp`][f-ul-1-17], [`overflowing_lerp`][f-ol-1-17]
      * [`inv_lerp`][f-il-1-17], [`checked_inv_lerp`][f-cil-1-17],
        [`saturating_inv_lerp`][f-sil-1-17], [`wrapping_inv_lerp`][f-wil-1-17],
        [`unwrapped_inv_lerp`][f-uil-1-17], [`overflowing_inv_lerp`][f-oil-1-17]
  * The following methods were added to all fixed-point numbers and to the
    [`Fixed`][tf-1-17] trait:
      * [`unwrapped_from_str`][f-ufs-1-17],
        [`unwrapped_from_str_binary`][f-ufsb-1-17],
        [`unwrapped_from_str_octal`][f-ufso-1-17],
        [`unwrapped_from_str_hex`][f-ufsh-1-17]
  * Bug fix: The following methods were not panicking on all errors as required for
    the [`Unwrapped`][u-1-17] wrapper:
      * <code>&lt;[Unwrapped][u-1-17]&lt;F> as [FromStr][`FromStr`]>::[from\_str][`FromStr::from_str`]</code>
      * <code>[Unwrapped][u-1-17]&lt;F>::[from\_str\_binary][u-fsb-1-17]</code>
      * <code>[Unwrapped][u-1-17]&lt;F>::[from\_str\_octal][u-fso-1-17]</code>
      * <code>[Unwrapped][u-1-17]&lt;F>::[from\_str\_hex][u-fsh-1-17]</code>

[f-cd-1-17]: https://docs.rs/fixed/~1.17/fixed/struct.FixedI32.html#method.checked_div
[f-cde-1-17]: https://docs.rs/fixed/~1.17/fixed/struct.FixedI32.html#method.checked_div_euclid
[f-cdei-1-17]: https://docs.rs/fixed/~1.17/fixed/struct.FixedI32.html#method.checked_div_euclid_int
[f-cil-1-17]: https://docs.rs/fixed/~1.17/fixed/struct.FixedI32.html#method.checked_inv_lerp
[f-cl-1-17]: https://docs.rs/fixed/~1.17/fixed/struct.FixedI32.html#method.checked_lerp
[f-cr-1-17]: https://docs.rs/fixed/~1.17/fixed/struct.FixedI32.html#method.checked_recip
[f-crei-1-17]: https://docs.rs/fixed/~1.17/fixed/struct.FixedI32.html#method.checked_rem_euclid_int
[f-cri-1-17]: https://docs.rs/fixed/~1.17/fixed/struct.FixedI32.html#method.checked_rem_int
[f-de-1-17]: https://docs.rs/fixed/~1.17/fixed/struct.FixedI32.html#method.div_euclid
[f-dei-1-17]: https://docs.rs/fixed/~1.17/fixed/struct.FixedI32.html#method.div_euclid_int
[f-fs-1-17]: https://docs.rs/fixed/~1.17/fixed/struct.FixedI32.html#method.from_str
[f-fsb-1-17]: https://docs.rs/fixed/~1.17/fixed/struct.FixedI32.html#method.from_str_binary
[f-fsh-1-17]: https://docs.rs/fixed/~1.17/fixed/struct.FixedI32.html#method.from_str_hex
[f-fso-1-17]: https://docs.rs/fixed/~1.17/fixed/struct.FixedI32.html#method.from_str_octal
[f-il-1-17]: https://docs.rs/fixed/~1.17/fixed/struct.FixedI32.html#method.inv_lerp
[f-l-1-17]: https://docs.rs/fixed/~1.17/fixed/struct.FixedI32.html#method.lerp
[f-od-1-17]: https://docs.rs/fixed/~1.17/fixed/struct.FixedI32.html#method.overflowing_div
[f-ode-1-17]: https://docs.rs/fixed/~1.17/fixed/struct.FixedI32.html#method.overflowing_div_euclid
[f-odei-1-17]: https://docs.rs/fixed/~1.17/fixed/struct.FixedI32.html#method.overflowing_div_euclid_int
[f-ofs-1-17]: https://docs.rs/fixed/~1.17/fixed/struct.FixedI32.html#method.overflowing_from_str
[f-ofsb-1-17]: https://docs.rs/fixed/~1.17/fixed/struct.FixedI32.html#method.overflowing_from_str_binary
[f-ofsh-1-17]: https://docs.rs/fixed/~1.17/fixed/struct.FixedI32.html#method.overflowing_from_str_hex
[f-ofso-1-17]: https://docs.rs/fixed/~1.17/fixed/struct.FixedI32.html#method.overflowing_from_str_octal
[f-oil-1-17]: https://docs.rs/fixed/~1.17/fixed/struct.FixedI32.html#method.overflowing_inv_lerp
[f-ol-1-17]: https://docs.rs/fixed/~1.17/fixed/struct.FixedI32.html#method.overflowing_lerp
[f-or-1-17]: https://docs.rs/fixed/~1.17/fixed/struct.FixedI32.html#method.overflowing_recip
[f-orei-1-17]: https://docs.rs/fixed/~1.17/fixed/struct.FixedI32.html#method.overflowing_rem_euclid_int
[f-r-1-17]: https://docs.rs/fixed/~1.17/fixed/struct.FixedI32.html#method.recip
[f-rei-1-17]: https://docs.rs/fixed/~1.17/fixed/struct.FixedI32.html#method.rem_euclid_int
[f-sd-1-17]: https://docs.rs/fixed/~1.17/fixed/struct.FixedI32.html#method.saturating_div
[f-sde-1-17]: https://docs.rs/fixed/~1.17/fixed/struct.FixedI32.html#method.saturating_div_euclid
[f-sdei-1-17]: https://docs.rs/fixed/~1.17/fixed/struct.FixedI32.html#method.saturating_div_euclid_int
[f-sfs-1-17]: https://docs.rs/fixed/~1.17/fixed/struct.FixedI32.html#method.saturating_from_str
[f-sfsb-1-17]: https://docs.rs/fixed/~1.17/fixed/struct.FixedI32.html#method.saturating_from_str_binary
[f-sfsh-1-17]: https://docs.rs/fixed/~1.17/fixed/struct.FixedI32.html#method.saturating_from_str_hex
[f-sfso-1-17]: https://docs.rs/fixed/~1.17/fixed/struct.FixedI32.html#method.saturating_from_str_octal
[f-sil-1-17]: https://docs.rs/fixed/~1.17/fixed/struct.FixedI32.html#method.saturating_inv_lerp
[f-sl-1-17]: https://docs.rs/fixed/~1.17/fixed/struct.FixedI32.html#method.saturating_lerp
[f-sr-1-17]: https://docs.rs/fixed/~1.17/fixed/struct.FixedI32.html#method.saturating_recip
[f-srei-1-17]: https://docs.rs/fixed/~1.17/fixed/struct.FixedI32.html#method.saturating_rem_euclid_int
[f-ud-1-17]: https://docs.rs/fixed/~1.17/fixed/struct.FixedI32.html#method.unwrapped_div
[f-ude-1-17]: https://docs.rs/fixed/~1.17/fixed/struct.FixedI32.html#method.unwrapped_div_euclid
[f-udei-1-17]: https://docs.rs/fixed/~1.17/fixed/struct.FixedI32.html#method.unwrapped_div_euclid_int
[f-ufs-1-17]: https://docs.rs/fixed/~1.17/fixed/struct.FixedI32.html#method.unwrapped_from_str
[f-ufsb-1-17]: https://docs.rs/fixed/~1.17/fixed/struct.FixedI32.html#method.unwrapped_from_str_binary
[f-ufsh-1-17]: https://docs.rs/fixed/~1.17/fixed/struct.FixedI32.html#method.unwrapped_from_str_hex
[f-ufso-1-17]: https://docs.rs/fixed/~1.17/fixed/struct.FixedI32.html#method.unwrapped_from_str_octal
[f-uil-1-17]: https://docs.rs/fixed/~1.17/fixed/struct.FixedI32.html#method.unwrapped_inv_lerp
[f-ul-1-17]: https://docs.rs/fixed/~1.17/fixed/struct.FixedI32.html#method.unwrapped_lerp
[f-ur-1-17]: https://docs.rs/fixed/~1.17/fixed/struct.FixedI32.html#method.unwrapped_recip
[f-urei-1-17]: https://docs.rs/fixed/~1.17/fixed/struct.FixedI32.html#method.unwrapped_rem_euclid_int
[f-uri-1-17]: https://docs.rs/fixed/~1.17/fixed/struct.FixedI32.html#method.unwrapped_rem_int
[f-wd-1-17]: https://docs.rs/fixed/~1.17/fixed/struct.FixedI32.html#method.wrapping_div
[f-wde-1-17]: https://docs.rs/fixed/~1.17/fixed/struct.FixedI32.html#method.wrapping_div_euclid
[f-wdei-1-17]: https://docs.rs/fixed/~1.17/fixed/struct.FixedI32.html#method.wrapping_div_euclid_int
[f-wfs-1-17]: https://docs.rs/fixed/~1.17/fixed/struct.FixedI32.html#method.wrapping_from_str
[f-wfsb-1-17]: https://docs.rs/fixed/~1.17/fixed/struct.FixedI32.html#method.wrapping_from_str_binary
[f-wfsh-1-17]: https://docs.rs/fixed/~1.17/fixed/struct.FixedI32.html#method.wrapping_from_str_hex
[f-wfso-1-17]: https://docs.rs/fixed/~1.17/fixed/struct.FixedI32.html#method.wrapping_from_str_octal
[f-wil-1-17]: https://docs.rs/fixed/~1.17/fixed/struct.FixedI32.html#method.wrapping_inv_lerp
[f-wl-1-17]: https://docs.rs/fixed/~1.17/fixed/struct.FixedI32.html#method.wrapping_lerp
[f-wr-1-17]: https://docs.rs/fixed/~1.17/fixed/struct.FixedI32.html#method.wrapping_recip
[f-wrei-1-17]: https://docs.rs/fixed/~1.17/fixed/struct.FixedI32.html#method.wrapping_rem_euclid_int
[half-2]: https://docs.rs/half/^2/half/index.html
[tf-1-17]: https://docs.rs/fixed/~1.17/fixed/traits/trait.Fixed.html
[u-1-17]: https://docs.rs/fixed/~1.17/fixed/struct.Unwrapped.html
[u-fsb-1-17]: https://docs.rs/fixed/~1.17/fixed/struct.Unwrapped.html#method.from_str_binary
[u-fsh-1-17]: https://docs.rs/fixed/~1.17/fixed/struct.Unwrapped.html#method.from_str_hex
[u-fso-1-17]: https://docs.rs/fixed/~1.17/fixed/struct.Unwrapped.html#method.from_str_octal

# Version 1.16.1 (2022-07-22)

  * *Cargo.toml* now includes the [`rust-version`] field ([merge request 11]).

# Version 1.16.0 (2022-06-30)

  * The crate now requires rustc version 1.61.0 or later.
  * The [`NEG_ONE`][f-no-1-16] constant was added to all signed fixed-point
    numbers that can represent the value &minus;1.
  * The [`add_prod`][f-ap-1-16] method was added to all fixed-point numbers, to
    the [`Fixed`][tf-1-16] trait, and to the [`Wrapping`][w-1-16] and
    [`Unwrapped`][u-1-16] wrappers.
  * The following methods were added to all fixed-point numbers and to the
    [`Fixed`][tf-1-16] trait:
      * [`checked_add_prod`][f-cap-1-16],
        [`saturating_add_prod`][f-sap-1-16],
        [`wrapping_add_prod`][f-wap-1-16],
        [`unwrapped_add_prod`][f-uap-1-16],
        [`overflowing_add_prod`][f-oap-1-16]
  * The following methods are now `const` functions:
      * [`int`][f-i-1-16], [`frac`][f-fr-1-16], [`round_to_zero`][f-rtz-1-16]
      * [`ceil`][f-c-1-16], [`checked_ceil`][f-cc-1-16],
        [`saturating_ceil`][f-sc-1-16], [`wrapping_ceil`][f-wc-1-16],
        [`unwrapped_ceil`][f-uc-1-16], [`overflowing_ceil`][f-oc-1-16]
      * [`floor`][f-f-1-16], [`checked_floor`][f-cf-1-16],
        [`saturating_floor`][f-sf-1-16], [`wrapping_floor`][f-wf-1-16],
        [`unwrapped_floor`][f-uf-1-16], [`overflowing_floor`][f-of-1-16]
      * [`round`][f-r-1-16], [`checked_round`][f-cr-1-16],
        [`saturating_round`][f-sr-1-16], [`wrapping_round`][f-wr-1-16],
        [`unwrapped_round`][f-ur-1-16], [`overflowing_round`][f-or-1-16]
      * [`round_ties_to_even`][f-rtte-1-16],
        [`checked_round_ties_to_even`][f-crtte-1-16],
        [`saturating_round_ties_to_even`][f-srtte-1-16],
        [`wrapping_round_ties_to_even`][f-wrtte-1-16],
        [`unwrapped_round_ties_to_even`][f-urtte-1-16],
        [`overflowing_round_ties_to_even`][f-ortte-1-16]
      * [`int_log2`][f-il2-1-16], [`checked_int_log2`][f-cil2-1-16],
        [`int_log10`][f-il10-1-16], [`checked_int_log2`][f-cil10-1-16]
      * [`wide_mul`][f-wim-1-16], [`wide_mul_unsigned`][f-wmu-1-16],
        [`wide_mul_signed`][f-wms-1-16]
      * [`wide_div`][f-wd-1-16], [`wide_sdiv`][f-ws-1-16],
        [`wide_div_unsigned`][f-wdu-1-16], [`wide_sdiv_signed`][f-wss-1-16]
      * [`checked_mul`][f-cm-1-16], [`saturating_mul`][f-sm-1-16],
        [`wrapping_mul`][f-wm-1-16], [`unwrapped_mul`][f-um-1-16],
        [`overflowing_mul`][f-om-1-16]
      * [`mul_add`][f-ma-1-16], [`checked_mul_add`][f-cma-1-16],
        [`saturating_mul_add`][f-sma-1-16], [`wrapping_mul_add`][f-wma-1-16],
        [`unwrapped_mul_add`][f-uma-1-16],
        [`overflowing_mul_add`][f-oma-1-16]
      * [`signum`][f-s-1-16], [`checked_signum`][f-cs-1-16],
        [`saturating_signum`][f-ss-1-16], [`wrapping_signum`][f-ws-1-16],
        [`unwrapped_signum`][f-us-1-16], [`overflowing_signum`][f-os-1-16]

[f-ap-1-16]: https://docs.rs/fixed/~1.16/fixed/struct.FixedI32.html#method.add_prod
[f-c-1-16]: https://docs.rs/fixed/~1.16/fixed/struct.FixedI32.html#method.ceil
[f-cap-1-16]: https://docs.rs/fixed/~1.16/fixed/struct.FixedI32.html#method.checked_add_prod
[f-cc-1-16]: https://docs.rs/fixed/~1.16/fixed/struct.FixedI32.html#method.checked_ceil
[f-cf-1-16]: https://docs.rs/fixed/~1.16/fixed/struct.FixedI32.html#method.checked_floor
[f-cil10-1-16]: https://docs.rs/fixed/~1.16/fixed/struct.FixedI32.html#method.checked_int_log10
[f-cil2-1-16]: https://docs.rs/fixed/~1.16/fixed/struct.FixedI32.html#method.checked_int_log2
[f-cm-1-16]: https://docs.rs/fixed/~1.16/fixed/struct.FixedI32.html#method.checked_mul
[f-cma-1-16]: https://docs.rs/fixed/~1.16/fixed/struct.FixedI32.html#method.checked_mul_add
[f-cr-1-16]: https://docs.rs/fixed/~1.16/fixed/struct.FixedI32.html#method.checked_round
[f-crtte-1-16]: https://docs.rs/fixed/~1.16/fixed/struct.FixedI32.html#method.checked_round_ties_to_even
[f-cs-1-16]: https://docs.rs/fixed/~1.16/fixed/struct.FixedI32.html#method.checked_signum
[f-f-1-16]: https://docs.rs/fixed/~1.16/fixed/struct.FixedI32.html#method.floor
[f-fr-1-16]: https://docs.rs/fixed/~1.16/fixed/struct.FixedI32.html#method.frac
[f-i-1-16]: https://docs.rs/fixed/~1.16/fixed/struct.FixedI32.html#method.int
[f-il10-1-16]: https://docs.rs/fixed/~1.16/fixed/struct.FixedI32.html#method.int_log10
[f-il2-1-16]: https://docs.rs/fixed/~1.16/fixed/struct.FixedI32.html#method.int_log2
[f-ma-1-16]: https://docs.rs/fixed/~1.16/fixed/struct.FixedI32.html#method.mul_add
[f-no-1-16]: https://docs.rs/fixed/~1.16/fixed/struct.FixedI32.html#associatedconstant.NEG_ONE
[f-oap-1-16]: https://docs.rs/fixed/~1.16/fixed/struct.FixedI32.html#method.overflowing_add_prod
[f-oc-1-16]: https://docs.rs/fixed/~1.16/fixed/struct.FixedI32.html#method.overflowing_ceil
[f-of-1-16]: https://docs.rs/fixed/~1.16/fixed/struct.FixedI32.html#method.overflowing_floor
[f-om-1-16]: https://docs.rs/fixed/~1.16/fixed/struct.FixedI32.html#method.overflowing_mul
[f-oma-1-16]: https://docs.rs/fixed/~1.16/fixed/struct.FixedI32.html#method.overflowing_mul_add
[f-or-1-16]: https://docs.rs/fixed/~1.16/fixed/struct.FixedI32.html#method.overflowing_round
[f-ortte-1-16]: https://docs.rs/fixed/~1.16/fixed/struct.FixedI32.html#method.overflowing_round_ties_to_even
[f-os-1-16]: https://docs.rs/fixed/~1.16/fixed/struct.FixedI32.html#method.overflowing_signum
[f-r-1-16]: https://docs.rs/fixed/~1.16/fixed/struct.FixedI32.html#method.round
[f-rtte-1-16]: https://docs.rs/fixed/~1.16/fixed/struct.FixedI32.html#method.round_ties_to_even
[f-rtz-1-16]: https://docs.rs/fixed/~1.16/fixed/struct.FixedI32.html#method.round_to_zero
[f-rtz-1-16]: https://docs.rs/fixed/~1.16/fixed/struct.FixedI32.html#method.round_to_zero
[f-s-1-16]: https://docs.rs/fixed/~1.16/fixed/struct.FixedI32.html#method.signum
[f-sap-1-16]: https://docs.rs/fixed/~1.16/fixed/struct.FixedI32.html#method.saturating_add_prod
[f-sc-1-16]: https://docs.rs/fixed/~1.16/fixed/struct.FixedI32.html#method.saturating_ceil
[f-sf-1-16]: https://docs.rs/fixed/~1.16/fixed/struct.FixedI32.html#method.saturating_floor
[f-sm-1-16]: https://docs.rs/fixed/~1.16/fixed/struct.FixedI32.html#method.saturating_mul
[f-sma-1-16]: https://docs.rs/fixed/~1.16/fixed/struct.FixedI32.html#method.saturating_mul_add
[f-sr-1-16]: https://docs.rs/fixed/~1.16/fixed/struct.FixedI32.html#method.saturating_round
[f-srtte-1-16]: https://docs.rs/fixed/~1.16/fixed/struct.FixedI32.html#method.saturating_round_ties_to_even
[f-ss-1-16]: https://docs.rs/fixed/~1.16/fixed/struct.FixedI32.html#method.saturating_signum
[f-uap-1-16]: https://docs.rs/fixed/~1.16/fixed/struct.FixedI32.html#method.unwrapped_add_prod
[f-uc-1-16]: https://docs.rs/fixed/~1.16/fixed/struct.FixedI32.html#method.unwrapped_ceil
[f-uf-1-16]: https://docs.rs/fixed/~1.16/fixed/struct.FixedI32.html#method.unwrapped_floor
[f-um-1-16]: https://docs.rs/fixed/~1.16/fixed/struct.FixedI32.html#method.unwrapped_mul
[f-uma-1-16]: https://docs.rs/fixed/~1.16/fixed/struct.FixedI32.html#method.unwrapped_mul_add
[f-ur-1-16]: https://docs.rs/fixed/~1.16/fixed/struct.FixedI32.html#method.unwrapped_round
[f-urtte-1-16]: https://docs.rs/fixed/~1.16/fixed/struct.FixedI32.html#method.unwrapped_round_ties_to_even
[f-us-1-16]: https://docs.rs/fixed/~1.16/fixed/struct.FixedI32.html#method.unwrapped_signum
[f-wap-1-16]: https://docs.rs/fixed/~1.16/fixed/struct.FixedI32.html#method.wrapping_add_prod
[f-wc-1-16]: https://docs.rs/fixed/~1.16/fixed/struct.FixedI32.html#method.wrapping_ceil
[f-wd-1-16]: https://docs.rs/fixed/~1.16/fixed/struct.FixedI32.html#method.wide_div
[f-wdu-1-16]: https://docs.rs/fixed/~1.16/fixed/struct.FixedI32.html#method.wide_div_unsigned
[f-wf-1-16]: https://docs.rs/fixed/~1.16/fixed/struct.FixedI32.html#method.wrapping_floor
[f-wim-1-16]: https://docs.rs/fixed/~1.16/fixed/struct.FixedI32.html#method.wide_mul
[f-wm-1-16]: https://docs.rs/fixed/~1.16/fixed/struct.FixedI32.html#method.wrapping_mul
[f-wma-1-16]: https://docs.rs/fixed/~1.16/fixed/struct.FixedI32.html#method.wrapping_mul_add
[f-wms-1-16]: https://docs.rs/fixed/~1.16/fixed/struct.FixedU32.html#method.wide_mul_signed
[f-wmu-1-16]: https://docs.rs/fixed/~1.16/fixed/struct.FixedI32.html#method.wide_mul_unsigned
[f-wr-1-16]: https://docs.rs/fixed/~1.16/fixed/struct.FixedI32.html#method.wrapping_round
[f-wrtte-1-16]: https://docs.rs/fixed/~1.16/fixed/struct.FixedI32.html#method.wrapping_round_ties_to_even
[f-ws-1-16]: https://docs.rs/fixed/~1.16/fixed/struct.FixedI32.html#method.wide_sdiv
[f-ws-1-16]: https://docs.rs/fixed/~1.16/fixed/struct.FixedI32.html#method.wrapping_signum
[f-wss-1-16]: https://docs.rs/fixed/~1.16/fixed/struct.FixedU32.html#method.wide_sdiv_signed
[merge request 11]: https://gitlab.com/tspiteri/fixed/-/merge_requests/11
[tf-1-16]: https://docs.rs/fixed/~1.16/fixed/traits/trait.Fixed.html
[u-1-16]: https://docs.rs/fixed/~1.16/fixed/struct.Unwrapped.html
[w-1-16]: https://docs.rs/fixed/~1.16/fixed/struct.Wrapping.html

# Version 1.15.0 (2022-04-28)

  * The following methods were added to all fixed-point signed numbers up to 64
    bits wide:
      * [`wide_mul_unsigned`][f-wmu-1-15]
      * [`wide_sdiv`][f-ws-1-15]
      * [`wide_div_unsigned`][f-wdu-1-15]
  * The following methods were added to all fixed-point unsigned numbers up to
    64 bits wide:
      * [`wide_mul_signed`][f-wms-1-15]
      * [`wide_sdiv_signed`][f-wss-1-15]

[f-wdu-1-15]: https://docs.rs/fixed/~1.15/fixed/struct.FixedI32.html#method.wide_div_unsigned
[f-wms-1-15]: https://docs.rs/fixed/~1.15/fixed/struct.FixedU32.html#method.wide_mul_signed
[f-wmu-1-15]: https://docs.rs/fixed/~1.15/fixed/struct.FixedI32.html#method.wide_mul_unsigned
[f-ws-1-15]: https://docs.rs/fixed/~1.15/fixed/struct.FixedI32.html#method.wide_sdiv
[f-wss-1-15]: https://docs.rs/fixed/~1.15/fixed/struct.FixedU32.html#method.wide_sdiv_signed

# Version 1.14.0 (2022-03-20)

  * The [`next_multiple_of`][f-nmo-1-14] method was added to all fixed-point
    numbers, to the [`Fixed`][tf-1-14] trait, and to the [`Wrapping`][w-1-14]
    and [`Unwrapped`][u-1-14] wrappers.
  * The following methods were added to all fixed-point numbers and to the
    [`Fixed`][tf-1-14] trait:
      * [`abs_diff`][f-ad-1-14]
      * [`checked_next_multiple_of`][f-cnmo-1-14],
        [`saturating_next_multiple_of`][f-snmo-1-14],
        [`wrapping_next_multiple_of`][f-wnmo-1-14],
        [`unwrapped_next_multiple_of`][f-unmo-1-14],
        [`overflowing_next_multiple_of`][f-onmo-1-14]
  * The following methods were added to all signed fixed-point numbers, to the
    [`FixedSigned`][tfs-1-14] trait, and to the [`Wrapping`][w-1-14] and
    [`Unwrapped`][u-1-14] wrappers for signed numbers:
      * [`add_unsigned`][f-au-1-14], [`sub_unsigned`][f-su-1-14]
      * [`checked_add_unsigned`][f-cau-1-14],
        [`saturating_add_unsigned`][f-sau-1-14],
        [`wrapping_add_unsigned`][f-wau-1-14],
        [`unwrapped_add_unsigned`][f-uau-1-14],
        [`overflowing_add_unsigned`][f-oau-1-14]
      * [`checked_sub_unsigned`][f-csu-1-14],
        [`saturating_sub_unsigned`][f-ssu-1-14],
        [`wrapping_sub_unsigned`][f-wsu-1-14],
        [`unwrapped_sub_unsigned`][f-usu-1-14],
        [`overflowing_sub_unsigned`][f-osu-1-14]
  * The following methods were added to all unsigned fixed-point numbers, to the
    [`FixedUnsigned`][tfu-1-14] trait, and to the [`Wrapping`][w-1-14] and
    [`Unwrapped`][u-1-14] wrappers for unsigned numbers:
      * [`add_signed`][f-as-1-14], [`sub_signed`][f-ss-1-14]
      * [`checked_add_signed`][f-cas-1-14],
        [`saturating_add_signed`][f-sas-1-14],
        [`wrapping_add_signed`][f-was-1-14],
        [`unwrapped_add_signed`][f-uas-1-14],
        [`overflowing_add_signed`][f-oas-1-14]
      * [`checked_sub_signed`][f-css-1-14],
        [`saturating_sub_signed`][f-sss-1-14],
        [`wrapping_sub_signed`][f-wss-1-14],
        [`unwrapped_sub_signed`][f-uss-1-14],
        [`overflowing_sub_signed`][f-oss-1-14]
  * Supertraits were added to <code>[Fixed][tf-1-14]::[Bits][tf-b-1-14]</code>
    and to <code>[Fixed][tf-1-14]::[NonZeroBits][tf-nzb-1-14]</code> in order to
    allow conversions and operations in generic functions.
  * The [*az* crate] dependency was updated to [version 1.2][az-1-2].

[az-1-2]: https://docs.rs/az/~1.2/az/index.html
[f-ad-1-14]: https://docs.rs/fixed/~1.14/fixed/struct.FixedI32.html#method.abs_diff
[f-as-1-14]: https://docs.rs/fixed/~1.14/fixed/struct.FixedU32.html#method.add_signed
[f-au-1-14]: https://docs.rs/fixed/~1.14/fixed/struct.FixedI32.html#method.add_unsigned
[f-cas-1-14]: https://docs.rs/fixed/~1.14/fixed/struct.FixedU32.html#method.checked_add_signed
[f-cau-1-14]: https://docs.rs/fixed/~1.14/fixed/struct.FixedI32.html#method.checked_add_unsigned
[f-cnmo-1-14]: https://docs.rs/fixed/~1.14/fixed/struct.FixedI32.html#method.checked_next_multiple_of
[f-css-1-14]: https://docs.rs/fixed/~1.14/fixed/struct.FixedU32.html#method.checked_sub_signed
[f-csu-1-14]: https://docs.rs/fixed/~1.14/fixed/struct.FixedI32.html#method.checked_sub_unsigned
[f-nmo-1-14]: https://docs.rs/fixed/~1.14/fixed/struct.FixedI32.html#method.next_multiple_of
[f-oas-1-14]: https://docs.rs/fixed/~1.14/fixed/struct.FixedU32.html#method.overflowing_add_signed
[f-oau-1-14]: https://docs.rs/fixed/~1.14/fixed/struct.FixedI32.html#method.overflowing_add_unsigned
[f-onmo-1-14]: https://docs.rs/fixed/~1.14/fixed/struct.FixedI32.html#method.overflowing_next_multiple_of
[f-oss-1-14]: https://docs.rs/fixed/~1.14/fixed/struct.FixedU32.html#method.overflowing_sub_signed
[f-osu-1-14]: https://docs.rs/fixed/~1.14/fixed/struct.FixedI32.html#method.overflowing_sub_unsigned
[f-sas-1-14]: https://docs.rs/fixed/~1.14/fixed/struct.FixedU32.html#method.saturating_add_signed
[f-sau-1-14]: https://docs.rs/fixed/~1.14/fixed/struct.FixedI32.html#method.saturating_add_unsigned
[f-snmo-1-14]: https://docs.rs/fixed/~1.14/fixed/struct.FixedI32.html#method.saturating_next_multiple_of
[f-ss-1-14]: https://docs.rs/fixed/~1.14/fixed/struct.FixedU32.html#method.sub_signed
[f-sss-1-14]: https://docs.rs/fixed/~1.14/fixed/struct.FixedU32.html#method.saturating_sub_signed
[f-ssu-1-14]: https://docs.rs/fixed/~1.14/fixed/struct.FixedI32.html#method.saturating_sub_unsigned
[f-su-1-14]: https://docs.rs/fixed/~1.14/fixed/struct.FixedI32.html#method.sub_unsigned
[f-uas-1-14]: https://docs.rs/fixed/~1.14/fixed/struct.FixedU32.html#method.unwrapped_add_signed
[f-uau-1-14]: https://docs.rs/fixed/~1.14/fixed/struct.FixedI32.html#method.unwrapped_add_unsigned
[f-unmo-1-14]: https://docs.rs/fixed/~1.14/fixed/struct.FixedI32.html#method.unwrapped_next_multiple_of
[f-uss-1-14]: https://docs.rs/fixed/~1.14/fixed/struct.FixedU32.html#method.unwrapped_sub_signed
[f-usu-1-14]: https://docs.rs/fixed/~1.14/fixed/struct.FixedI32.html#method.unwrapped_sub_unsigned
[f-was-1-14]: https://docs.rs/fixed/~1.14/fixed/struct.FixedU32.html#method.wrapping_add_signed
[f-wau-1-14]: https://docs.rs/fixed/~1.14/fixed/struct.FixedI32.html#method.wrapping_add_unsigned
[f-wnmo-1-14]: https://docs.rs/fixed/~1.14/fixed/struct.FixedI32.html#method.wrapping_next_multiple_of
[f-wss-1-14]: https://docs.rs/fixed/~1.14/fixed/struct.FixedU32.html#method.wrapping_sub_signed
[f-wsu-1-14]: https://docs.rs/fixed/~1.14/fixed/struct.FixedI32.html#method.wrapping_sub_unsigned
[tf-1-14]: https://docs.rs/fixed/~1.14/fixed/traits/trait.Fixed.html
[tf-b-1-14]: https://docs.rs/fixed/~1.14/fixed/traits/trait.Fixed.html#associatedtype.Bits
[tf-nzb-1-14]: https://docs.rs/fixed/~1.14/fixed/traits/trait.Fixed.html#associatedtype.NonZeroBits
[tfs-1-14]: https://docs.rs/fixed/~1.14/fixed/traits/trait.FixedSigned.html
[tfu-1-14]: https://docs.rs/fixed/~1.14/fixed/traits/trait.FixedUnsigned.html
[u-1-14]: https://docs.rs/fixed/~1.14/fixed/struct.Unwrapped.html
[w-1-14]: https://docs.rs/fixed/~1.14/fixed/struct.Wrapping.html

# Version 1.13.1 (2022-03-04)

  * The [`const_fixed_from_int`][cffi-1-13] macro now accepts a visibility
    qualifier ([merge request 10]).

# Version 1.13.0 (2022-02-22)

  * The [`AddAssign`], [`SubAssign`], [`MulAssign`], [`DivAssign`],
    [`RemAssign`], [`BitAndAssign`], [`BitOrAssign`] and [`BitXorAssign`] traits
    for <code>[Wrapping][w-1-13]&lt;F></code> and
    <code>[Unwrapped][u-1-13]&lt;F></code> are now also implemented with `F` as
    the type of the right-hand side operand.
  * Bug fix: compilation with certain flags was hanging for the thumbv6m target
    because of a [rustc/LLVM issue][rust issue 75045]. This version should not
    trigger the rustc/LLVM issue ([issue 45]).

[cffi-1-13]: https://docs.rs/fixed/~1.13/fixed/macro.const_fixed_from_int.html
[issue 45]: https://gitlab.com/tspiteri/fixed/-/issues/45
[merge request 10]: https://gitlab.com/tspiteri/fixed/-/merge_requests/10
[rust issue 75045]: https://github.com/rust-lang/rust/issues/75045
[u-1-13]: https://docs.rs/fixed/~1.13/fixed/struct.Unwrapped.html
[w-1-13]: https://docs.rs/fixed/~1.13/fixed/struct.Wrapping.html

# Version 1.12.0 (2022-02-04)

  * The crate now requires rustc version 1.57.0 or later.
  * The [`wide_div`][f-wd-1-12] method was added to all fixed-point numbers up to
    64 bits wide ([issue 25]).
  * The following methods are now `const` functions:
      * [`unwrapped_neg`][f-un-1-12], [`unwrapped_add`][f-ua-1-12],
        [`unwrapped_sub`][f-us-1-12]
      * [`unwrapped_mul_int`][f-umi-1-12]
      * [`unwrapped_shl`][f-ushl-1-12], [`unwrapped_shr`][f-ushr-1-12]
      * [`unwrapped_abs`][f-uabs-1-12], [`unwrapped_dist`][f-ud-1-12]
      * [`unwrapped_next_power_of_two`][f-unpot-1-12]

[f-ua-1-12]: https://docs.rs/fixed/~1.12/fixed/struct.FixedI32.html#method.unwrapped_add
[f-uabs-1-12]: https://docs.rs/fixed/~1.12/fixed/struct.FixedI32.html#method.unwrapped_abs
[f-ud-1-12]: https://docs.rs/fixed/~1.12/fixed/struct.FixedI32.html#method.unwrapped_dist
[f-umi-1-12]: https://docs.rs/fixed/~1.12/fixed/struct.FixedI32.html#method.unwrapped_mul_int
[f-un-1-12]: https://docs.rs/fixed/~1.12/fixed/struct.FixedI32.html#method.unwrapped_neg
[f-unpot-1-12]: https://docs.rs/fixed/~1.12/fixed/struct.FixedU32.html#method.unwrapped_next_power_of_two
[f-us-1-12]: https://docs.rs/fixed/~1.12/fixed/struct.FixedI32.html#method.unwrapped_sub
[f-ushl-1-12]: https://docs.rs/fixed/~1.12/fixed/struct.FixedI32.html#method.unwrapped_shl
[f-ushr-1-12]: https://docs.rs/fixed/~1.12/fixed/struct.FixedI32.html#method.unwrapped_shr
[f-wd-1-12]: https://docs.rs/fixed/~1.12/fixed/struct.FixedI32.html#method.wide_div

# Version 1.11.0 (2021-11-24)

  * The following methods were added to all fixed-point numbers, to the
    [`Fixed`][tf-1-11] trait, and to the [`Wrapping`][w-1-11] and
    [`Unwrapped`][u-1-11] wrappers:
      * [`lerp`][f-l-1-11]
      * [`inv_lerp`][f-il-1-11]
  * The following methods were added to all fixed-point numbers and to the
    [`Fixed`][tf-1-11] trait:
      * [`checked_lerp`][f-cl-1-11], [`saturating_lerp`][f-sl-1-11],
        [`wrapping_lerp`][f-wl-1-11], [`unwrapped_lerp`][f-ul-1-11],
        [`overflowing_lerp`][f-ol-1-11]
      * [`checked_inv_lerp`][f-cil-1-11], [`saturating_inv_lerp`][f-sil-1-11],
        [`wrapping_inv_lerp`][f-wil-1-11], [`unwrapped_inv_lerp`][f-uil-1-11],
        [`overflowing_inv_lerp`][f-oil-1-11]
  * The [*typenum* crate] dependency was updated to [version
    1.14][typenum-1-14].
  * The [`LeEqU8`][leu8-1-11], [`LeEqU16`][leu16-1-11], [`LeEqU32`][leu32-1-11],
    [`LeEqU64`][leu64-1-11] and [`LeEqU128`][leu128-1-11] traits no longer have
    a direct `'static` constraint, as it is a constraint of their supertrait
    [`Unsigned`][uns-1-11] since typenum [version 1.14][typenum-1-14]. This
    fixes a potential compatibility issue introduced in version 1.9.0.
  * An experimental feature was added to enable serialization using the [*borsh*
    crate] ([merge request 9]).

[f-cil-1-11]: https://docs.rs/fixed/~1.11/fixed/struct.FixedI32.html#method.checked_inv_lerp
[f-cl-1-11]: https://docs.rs/fixed/~1.11/fixed/struct.FixedI32.html#method.checked_lerp
[f-il-1-11]: https://docs.rs/fixed/~1.11/fixed/struct.FixedI32.html#method.inv_lerp
[f-l-1-11]: https://docs.rs/fixed/~1.11/fixed/struct.FixedI32.html#method.lerp
[f-oil-1-11]: https://docs.rs/fixed/~1.11/fixed/struct.FixedI32.html#method.overflowing_inv_lerp
[f-ol-1-11]: https://docs.rs/fixed/~1.11/fixed/struct.FixedI32.html#method.overflowing_lerp
[f-sil-1-11]: https://docs.rs/fixed/~1.11/fixed/struct.FixedI32.html#method.saturating_inv_lerp
[f-sl-1-11]: https://docs.rs/fixed/~1.11/fixed/struct.FixedI32.html#method.saturating_lerp
[f-uil-1-11]: https://docs.rs/fixed/~1.11/fixed/struct.FixedI32.html#method.unwrapped_inv_lerp
[f-ul-1-11]: https://docs.rs/fixed/~1.11/fixed/struct.FixedI32.html#method.unwrapped_lerp
[f-wil-1-11]: https://docs.rs/fixed/~1.11/fixed/struct.FixedI32.html#method.wrapping_inv_lerp
[f-wl-1-11]: https://docs.rs/fixed/~1.11/fixed/struct.FixedI32.html#method.wrapping_lerp
[leu128-1-11]: https://docs.rs/fixed/~1.11/fixed/types/extra/trait.LeEqU128.html
[leu16-1-11]: https://docs.rs/fixed/~1.11/fixed/types/extra/trait.LeEqU16.html
[leu32-1-11]: https://docs.rs/fixed/~1.11/fixed/types/extra/trait.LeEqU32.html
[leu64-1-11]: https://docs.rs/fixed/~1.11/fixed/types/extra/trait.LeEqU64.html
[leu8-1-11]: https://docs.rs/fixed/~1.11/fixed/types/extra/trait.LeEqU8.html
[merge request 9]: https://gitlab.com/tspiteri/fixed/-/merge_requests/9
[tf-1-11]: https://docs.rs/fixed/~1.11/fixed/traits/trait.Fixed.html
[typenum-1-14]: https://docs.rs/typenum/~1.14/typenum/index.html
[u-1-11]: https://docs.rs/fixed/~1.11/fixed/struct.Unwrapped.html
[uns-1-11]: https://docs.rs/fixed/~1.11/fixed/types/extra/trait.Unsigned.html
[w-1-11]: https://docs.rs/fixed/~1.11/fixed/struct.Wrapping.html

# Version 1.10.0 (2021-08-23)

  * The crate now requires rustc version 1.53.0 or later.
  * <code>{[Div][`Div`],[DivAssign][`DivAssign`],[Rem][`Rem`],[RemAssign][`RemAssign`]}\<[NonZeroU32][`NonZeroU32`]></code>
    are now implemented for [`FixedU32`][fu-1-10], and similar for all other
    unsigned fixed-point numbers.
  * <code>{[Rem][`Rem`],[RemAssign][`RemAssign`]}\<[NonZeroI32][`NonZeroI32`]></code>
    are now implemented for [`FixedI32`][fi-1-10], and similar for all other
    signed fixed-point numbers.
  * The new [`arbitrary`][feat-1-10] optional feature was added to implement the
    [`Arbitrary`][a-a-1] trait provided by the [*arbitrary* crate] for all
    fixed-point numbers ([issue 37]).

[a-a-1]: https://docs.rs/arbitrary/^1/arbitrary/trait.Arbitrary.html
[feat-1-10]: https://docs.rs/fixed/~1.10/fixed/index.html#optional-features
[fi-1-10]: https://docs.rs/fixed/~1.10/fixed/struct.FixedI32.html
[fu-1-10]: https://docs.rs/fixed/~1.10/fixed/struct.FixedU32.html
[issue 37]: https://gitlab.com/tspiteri/fixed/-/issues/37

# Version 1.9.0 (2021-05-13)

  * Fixed-point numbers can now be formatted as hexadecimal with [`Debug`]
    similarly to primitive integers, for example formatting with `{:X?}` will
    produce upper-case hexadecimal fixed-point numbers.
  * The following methods were added to all fixed-point numbers, to the
    [`Fixed`][tf-1-9] trait, and to the [`Wrapping`][w-1-9] and
    [`Unwrapped`][u-1-9] wrappers:
      * [`is_zero`][f-iz-1-9]
      * [`dist`][f-d-1-9]
  * The following methods were added to all fixed-point numbers and to the
    [`Fixed`][tf-1-9] trait:
      * [`checked_dist`][f-cd-1-9], [`saturating_dist`][f-sd-1-9],
        [`wrapping_dist`][f-wd-1-9], [`unwrapped_dist`][f-ud-1-9],
        [`overflowing_dist`][f-od-1-9]
  * The [`unsigned_dist`][f-unsd-1-9] method was added to all signed
    fixed-point types and to the [`FixedSigned`][tfs-1-9] trait.
  * The following associated types and provided methods were added to the
    [`Fixed`][tf-1-9] trait:
      * [`Signed`][tf-s-1-9], [`Unsigned`][tf-u-1-9]
      * [`get_signed`][tf-gs-1-9], [`get_unsigned`][tf-gu-1-9]
      * [`get_signed_mut`][tf-gsm-1-9], [`get_unsigned_mut`][tf-gum-1-9]
  * The new trait [`FixedEquiv`][fe-1-9] was added.
  * The following traits from the [*bytemuck* crate] were implemented for all
    fixed-point numbers, added as supertraits to the [`Fixed`][tf-1-9] trait,
    and implemented for the [`Wrapping`][w-1-9] and [`Unwrapped`][u-1-9]
    wrappers ([issue 31]).
      * [`Zeroable`][bm-z-1], [`Pod`][bm-p-1]
      * [`TransparentWrapper`][bm-tw-1]

Compatibility notes
-------------------

  * Now the [`Debug`] implementation for [`Wrapping`][w-1-9] outputs the value
    only without “`Wrapping()`”, and the [`Debug`] implementation for
    [`Unwrapped`][u-1-9] outputs the value only without “`Unwrapped()`”.
  * The [`LeEqU8`][leu8-1-9], [`LeEqU16`][leu16-1-9], [`LeEqU32`][leu32-1-9],
    [`LeEqU64`][leu64-1-9] and [`LeEqU128`][leu128-1-9] traits now have a
    `'static` constraint. This should have no practical side effects, since
    these traits are a convenience feature and already have the
    [`Unsigned`][uns-1-9] marker trait as a supertrait, and the types that
    implement [`Unsigned`][uns-1-9] are `'static`.
  * The [`FixedOptionalFeatures`][fof-1-9] trait was not sealed, which was as an
    oversight. Now it is sealed, and the documentation explicitly states that
    the trait should not be used directly.

[bm-p-1]: https://docs.rs/bytemuck/^1/bytemuck/trait.Pod.html
[bm-tw-1]: https://docs.rs/bytemuck/^1/bytemuck/trait.TransparentWrapper.html
[bm-z-1]: https://docs.rs/bytemuck/^1/bytemuck/trait.Zeroable.html
[f-cd-1-9]: https://docs.rs/fixed/~1.9/fixed/struct.FixedI32.html#method.checked_dist
[f-d-1-9]: https://docs.rs/fixed/~1.9/fixed/struct.FixedI32.html#method.dist
[f-iz-1-9]: https://docs.rs/fixed/~1.9/fixed/struct.FixedI32.html#method.is_zero
[f-od-1-9]: https://docs.rs/fixed/~1.9/fixed/struct.FixedI32.html#method.overflowing_dist
[f-sd-1-9]: https://docs.rs/fixed/~1.9/fixed/struct.FixedI32.html#method.saturating_dist
[f-ud-1-9]: https://docs.rs/fixed/~1.9/fixed/struct.FixedI32.html#method.unwrapped_dist
[f-unsd-1-9]: https://docs.rs/fixed/~1.9/fixed/struct.FixedI32.html#method.unsigned_dist
[f-wd-1-9]: https://docs.rs/fixed/~1.9/fixed/struct.FixedI32.html#method.wrapping_dist
[fe-1-9]: https://docs.rs/fixed/~1.9/fixed/traits/trait.FixedEquiv.html
[fof-1-9]: https://docs.rs/fixed/~1.9/fixed/traits/trait.FixedOptionalFeatures.html
[issue 31]: https://gitlab.com/tspiteri/fixed/-/issues/31
[leu128-1-9]: https://docs.rs/fixed/~1.9/fixed/types/extra/trait.LeEqU128.html
[leu16-1-9]: https://docs.rs/fixed/~1.9/fixed/types/extra/trait.LeEqU16.html
[leu32-1-9]: https://docs.rs/fixed/~1.9/fixed/types/extra/trait.LeEqU32.html
[leu64-1-9]: https://docs.rs/fixed/~1.9/fixed/types/extra/trait.LeEqU64.html
[leu8-1-9]: https://docs.rs/fixed/~1.9/fixed/types/extra/trait.LeEqU8.html
[tf-1-9]: https://docs.rs/fixed/~1.9/fixed/traits/trait.Fixed.html
[tf-gs-1-9]: https://docs.rs/fixed/~1.9/fixed/traits/trait.Fixed.html#method.get_signed
[tf-gsm-1-9]: https://docs.rs/fixed/~1.9/fixed/traits/trait.Fixed.html#method.get_signed_mut
[tf-gu-1-9]: https://docs.rs/fixed/~1.9/fixed/traits/trait.Fixed.html#method.get_unsigned
[tf-gum-1-9]: https://docs.rs/fixed/~1.9/fixed/traits/trait.Fixed.html#method.get_unsigned_mut
[tf-s-1-9]: https://docs.rs/fixed/~1.9/fixed/traits/trait.Fixed.html#associatedtype.Signed
[tf-u-1-9]: https://docs.rs/fixed/~1.9/fixed/traits/trait.Fixed.html#associatedtype.Unsigned
[tfs-1-9]: https://docs.rs/fixed/~1.9/fixed/traits/trait.FixedSigned.html
[u-1-9]: https://docs.rs/fixed/~1.9/fixed/struct.Unwrapped.html
[uns-1-9]: https://docs.rs/fixed/~1.9/fixed/types/extra/trait.Unsigned.html
[w-1-9]: https://docs.rs/fixed/~1.9/fixed/struct.Wrapping.html

# Version 1.8.0 (2021-04-20)

  * The following constants and method were added to all fixed-point numbers, to
    the [`Fixed`][tf-1-8] trait, and to the [`Wrapping`][w-1-8] and
    [`Unwrapped`][u-1-8] wrappers:
      * [`ZERO`][f-z-1-8], [`DELTA`][f-d-1-8]
      * [`mul_acc`][f-ma-1-8]
  * The [`ONE`][f-o-1-8] constant was added to all fixed-point numbers that can
    represent the value 1.
  * The following methods were added to all fixed-point numbers and to the
    [`Fixed`][tf-1-8] trait:
      * [`checked_mul_acc`][f-cma-1-8], [`saturating_mul_acc`][f-sma-1-8],
        [`wrapping_mul_acc`][f-wma-1-8], [`unwrapped_mul_acc`][f-uma-1-8],
        [`overflowing_mul_acc`][f-oma-1-8]
      * [`saturating_div_euclid_int`][f-sdei-1-8],
        [`saturating_rem_euclid_int`][f-srei-1-8]
      * [`unwrapped_rem`][f-ur-1-8], [`unwrapped_rem_euclid`][f-ure-1-8]
      * [`unwrapped_rem_int`][f-uri-1-8]
  * The following methods are now `const` functions:
      * [`checked_rem`][f-cr-1-8]
      * [`rem_euclid`][f-re-1-8], [`checked_rem_euclid`][f-cre-1-8]
      * [`checked_div_int`][f-cdi-1-8], [`wrapping_div_int`][f-wdi-1-8],
        [`unwrapped_div_int`][f-udi-1-8], [`overflowing_div_int`][f-odi-1-8]
  * The following methods were added to all fixed-point numbers:
      * [`const_not`][f-cn-1-8]
      * [`const_bitand`][f-cba-1-8], [`const_bitor`][f-cbo-1-8],
        [`const_bitxor`][f-cbx-1-8]
  * Many methods were marked with the `must_use` attribute.

[f-cba-1-8]: https://docs.rs/fixed/~1.8/fixed/struct.FixedI32.html#method.const_bitand
[f-cbo-1-8]: https://docs.rs/fixed/~1.8/fixed/struct.FixedI32.html#method.const_bitor
[f-cbx-1-8]: https://docs.rs/fixed/~1.8/fixed/struct.FixedI32.html#method.const_bitxor
[f-cdi-1-8]: https://docs.rs/fixed/~1.8/fixed/struct.FixedI32.html#method.checked_div_int
[f-cma-1-8]: https://docs.rs/fixed/~1.8/fixed/struct.FixedI32.html#method.checked_mul_acc
[f-cn-1-8]: https://docs.rs/fixed/~1.8/fixed/struct.FixedI32.html#method.const_not
[f-cr-1-8]: https://docs.rs/fixed/~1.8/fixed/struct.FixedI32.html#method.checked_rem
[f-cre-1-8]: https://docs.rs/fixed/~1.8/fixed/struct.FixedI32.html#method.checked_rem_euclid
[f-d-1-8]: https://docs.rs/fixed/~1.8/fixed/struct.FixedI32.html#associatedconstant.DELTA
[f-ma-1-8]: https://docs.rs/fixed/~1.8/fixed/struct.FixedI32.html#method.mul_acc
[f-o-1-8]: https://docs.rs/fixed/~1.8/fixed/struct.FixedI32.html#associatedconstant.ONE
[f-odi-1-8]: https://docs.rs/fixed/~1.8/fixed/struct.FixedI32.html#method.overflowing_div_int
[f-oma-1-8]: https://docs.rs/fixed/~1.8/fixed/struct.FixedI32.html#method.overflowing_mul_acc
[f-re-1-8]: https://docs.rs/fixed/~1.8/fixed/struct.FixedI32.html#method.rem_euclid
[f-sdei-1-8]: https://docs.rs/fixed/~1.8/fixed/struct.FixedI32.html#method.saturating_div_euclid_int
[f-sma-1-8]: https://docs.rs/fixed/~1.8/fixed/struct.FixedI32.html#method.saturating_mul_acc
[f-srei-1-8]: https://docs.rs/fixed/~1.8/fixed/struct.FixedI32.html#method.saturating_rem_euclid_int
[f-udi-1-8]: https://docs.rs/fixed/~1.8/fixed/struct.FixedI32.html#method.unwrapped_div_int
[f-uma-1-8]: https://docs.rs/fixed/~1.8/fixed/struct.FixedI32.html#method.unwrapped_mul_acc
[f-ur-1-8]: https://docs.rs/fixed/~1.8/fixed/struct.FixedI32.html#method.unwrapped_rem
[f-ure-1-8]: https://docs.rs/fixed/~1.8/fixed/struct.FixedI32.html#method.unwrapped_rem_euclid
[f-uri-1-8]: https://docs.rs/fixed/~1.8/fixed/struct.FixedI32.html#method.unwrapped_rem_int
[f-wdi-1-8]: https://docs.rs/fixed/~1.8/fixed/struct.FixedI32.html#method.wrapping_div_int
[f-wma-1-8]: https://docs.rs/fixed/~1.8/fixed/struct.FixedI32.html#method.wrapping_mul_acc
[f-z-1-8]: https://docs.rs/fixed/~1.8/fixed/struct.FixedI32.html#associatedconstant.ZERO
[tf-1-8]: https://docs.rs/fixed/~1.8/fixed/traits/trait.Fixed.html
[u-1-8]: https://docs.rs/fixed/~1.8/fixed/struct.Unwrapped.html
[w-1-8]: https://docs.rs/fixed/~1.8/fixed/struct.Wrapping.html

# Version 1.7.0 (2021-03-25)

  * The crate now requires rustc version 1.50.0 or later.
  * The following methods are now `const` functions:
      * [`next_power_of_two`][f-npot-1-7],
        [`checked_next_power_of_two`][f-cnpot-1-7],
        [`wrapping_next_power_of_two`][f-wnpot-1-7]
  * The following constant and methods were added to all fixed-point numbers, to
    the [`Fixed`][tf-1-7] trait, and to the [`Wrapping`][w-1-7] and
    [`Unwrapped`][u-1-7] wrappers:
      * [`IS_SIGNED`][f-is-1-7]
      * [`from_be`][f-fb-1-7], [`from_le`][f-fl-1-7]
      * [`to_be`][f-tb-1-7], [`to_le`][f-tl-1-7]
      * [`swap_bytes`][f-sb-1-7]
      * [`reverse_bits`][f-rb-1-7]
      * [`mean`][f-m-1-7]
  * The following methods were added to the [`Wrapping`][w-1-7] and
    [`Unwrapped`][u-1-7] wrappers:
      * [`from_be_bytes`][f-fbb-1-7], [`from_le_bytes`][f-flb-1-7],
        [`from_ne_bytes`][f-fnb-1-7]
      * [`to_be_bytes`][f-tbb-1-7], [`to_le_bytes`][f-tlb-1-7],
        [`to_ne_bytes`][f-tnb-1-7]
  * The following methods were added to all unsigned fixed-point types, to the
    [`FixedUnsigned`][tfu-1-7] trait, and to the [`Wrapping`][w-1-7] and
    [`Unwrapped`][u-1-7] wrappers for unsigned numbers:
      * [`significant_bits`][f-signi-1-7]
      * [`highest_one`][f-ho-1-7]
  * The [`signed_bits`][f-signe-1-7] method was added to all signed fixed-point
    types, to the [`FixedSigned`][tfs-1-7] trait, and to the [`Wrapping`][w-1-7]
    and [`Unwrapped`][u-1-7] wrappers for signed numbers.
  * The following constants, which are available in other programming language
    standard libraries, were added to the [`consts`][c-1-7] module and as
    associated constants to fixed-point types:
      * [`SQRT_PI`][c-rp-1-7] (Go), [`FRAC_1_SQRT_PI`][c-1rp-1-7] (C++)
      * [`SQRT_3`][c-r3-1-7] (C++), [`FRAC_1_SQRT_3`][c-1r3-1-7] (C++)
      * [`SQRT_E`][c-re-1-7] (Go)
      * [`SQRT_PHI`][c-rf-1-7] (Go)
      * [`GAMMA`][c-g-1-7] (C++)
      * [`CATALAN`][c-c-1-7] (Julia)
  * [`Sum`] and [`Product`] are now supertraits of the [`Fixed`][tf-1-7] trait.
  * The [`F128Bits`][f128-1-7] type was added to support conversions and
    comparisons between fixed-point numbers and *binary128* floating-point
    numbers.
  * The features that previously required the [`az`][feat-dep-1-7] and
    [`f16`][feat-dep-1-7] optional features are now always provided. The
    [`az`][feat-dep-1-7] and [`f16`][feat-dep-1-7] optional features are now
    deprecated and have no effect.
  * For the experimental feature [`num-traits`][feat-exp-1-7], the following
    traits were implemented for all fixed-point numbers:
      * [`OverflowingAdd`][nt-0-2-oa], [`OverflowingSub`][nt-0-2-os],
        [`OverflowingMul`][nt-0-2-om]

[c-1-7]: https://docs.rs/fixed/~1.7/fixed/consts/index.html
[c-1r3-1-7]: https://docs.rs/fixed/~1.7/fixed/consts/constant.FRAC_1_SQRT_3.html
[c-1rp-1-7]: https://docs.rs/fixed/~1.7/fixed/consts/constant.FRAC_1_SQRT_PI.html
[c-c-1-7]: https://docs.rs/fixed/~1.7/fixed/consts/constant.CATALAN.html
[c-g-1-7]: https://docs.rs/fixed/~1.7/fixed/consts/constant.GAMMA.html
[c-r3-1-7]: https://docs.rs/fixed/~1.7/fixed/consts/constant.SQRT_3.html
[c-re-1-7]: https://docs.rs/fixed/~1.7/fixed/consts/constant.SQRT_E.html
[c-rf-1-7]: https://docs.rs/fixed/~1.7/fixed/consts/constant.SQRT_PHI.html
[c-rp-1-7]: https://docs.rs/fixed/~1.7/fixed/consts/constant.SQRT_PI.html
[f-cnpot-1-7]: https://docs.rs/fixed/~1.7/fixed/struct.FixedU32.html#method.checked_next_power_of_two
[f-fb-1-7]: https://docs.rs/fixed/~1.7/fixed/struct.FixedI32.html#method.from_be
[f-fbb-1-7]: https://docs.rs/fixed/~1.7/fixed/struct.FixedI32.html#method.from_be_bytes
[f-fl-1-7]: https://docs.rs/fixed/~1.7/fixed/struct.FixedI32.html#method.from_le
[f-flb-1-7]: https://docs.rs/fixed/~1.7/fixed/struct.FixedI32.html#method.from_le_bytes
[f-fnb-1-7]: https://docs.rs/fixed/~1.7/fixed/struct.FixedI32.html#method.from_ne_bytes
[f-ho-1-7]: https://docs.rs/fixed/~1.7/fixed/struct.FixedU32.html#method.highest_one
[f-is-1-7]: https://docs.rs/fixed/~1.7/fixed/struct.FixedI32.html#associatedconstant.IS_SIGNED
[f-m-1-7]: https://docs.rs/fixed/~1.7/fixed/struct.FixedI32.html#method.mean
[f-npot-1-7]: https://docs.rs/fixed/~1.7/fixed/struct.FixedU32.html#method.next_power_of_two
[f-rb-1-7]: https://docs.rs/fixed/~1.7/fixed/struct.FixedI32.html#method.reverse_bits
[f-sb-1-7]: https://docs.rs/fixed/~1.7/fixed/struct.FixedI32.html#method.swap_bytes
[f-signe-1-7]: https://docs.rs/fixed/~1.7/fixed/struct.FixedI32.html#method.signed_bits
[f-signi-1-7]: https://docs.rs/fixed/~1.7/fixed/struct.FixedU32.html#method.significant_bits
[f-tb-1-7]: https://docs.rs/fixed/~1.7/fixed/struct.FixedI32.html#method.to_be
[f-tbb-1-7]: https://docs.rs/fixed/~1.7/fixed/struct.FixedI32.html#method.to_be_bytes
[f-tl-1-7]: https://docs.rs/fixed/~1.7/fixed/struct.FixedI32.html#method.to_le
[f-tlb-1-7]: https://docs.rs/fixed/~1.7/fixed/struct.FixedI32.html#method.to_le_bytes
[f-tnb-1-7]: https://docs.rs/fixed/~1.7/fixed/struct.FixedI32.html#method.to_ne_bytes
[f-wnpot-1-7]: https://docs.rs/fixed/~1.7/fixed/struct.FixedU32.html#method.wrapping_next_power_of_two
[f128-1-7]: https://docs.rs/fixed/~1.7/fixed/struct.F128Bits.html
[feat-dep-1-7]: https://docs.rs/fixed/~1.7/fixed/index.html#deprecated-optional-features
[feat-exp-1-7]: https://docs.rs/fixed/~1.7/fixed/index.html#experimental-optional-features
[nt-0-2-oa]: https://docs.rs/num-traits/^0.2/num_traits/ops/overflowing/trait.OverflowingAdd.html
[nt-0-2-om]: https://docs.rs/num-traits/^0.2/num_traits/ops/overflowing/trait.OverflowingMul.html
[nt-0-2-os]: https://docs.rs/num-traits/^0.2/num_traits/ops/overflowing/trait.OverflowingSub.html
[tf-1-7]: https://docs.rs/fixed/~1.7/fixed/traits/trait.Fixed.html
[tfs-1-7]: https://docs.rs/fixed/~1.7/fixed/traits/trait.FixedSigned.html
[tfu-1-7]: https://docs.rs/fixed/~1.7/fixed/traits/trait.FixedUnsigned.html
[u-1-7]: https://docs.rs/fixed/~1.7/fixed/struct.Unwrapped.html
[w-1-7]: https://docs.rs/fixed/~1.7/fixed/struct.Wrapping.html

# Version 1.6.0 (2021-02-05)

  * The crate now requires rustc version 1.47.0 or later.
  * The optional [*az* crate] dependency was updated to [version 1.1][az-1-1].
  * The [`unsigned_abs`][f-ua-1-6] method was added to all signed fixed-point
    types and to the [`FixedSigned`][tfs-1-6] trait.
  * The following methods are now `const` functions:
      * [`checked_neg`][f-cn-1-6], [`checked_add`][f-cad-1-6],
        [`checked_sub`][f-cs-1-6], [`checked_mul_int`][f-cmi-1-6],
        [`checked_shl`][f-cshl-1-6], [`checked_shr`][f-cshr-1-6],
        [`checked_abs`][f-cab-1-6]
  * The [`unwrapped_to_fixed`][f-utf-1-6] method was added to the
    [`ToFixed`][f-tf-1-6] trait.
  * The [`unwrapped_from_fixed`][f-uff-1-6] method was added to the
    [`FromFixed`][f-ff-1-6] trait.

[az-1-1]: https://docs.rs/az/~1.1/az/index.html
[f-cab-1-6]: https://docs.rs/fixed/~1.6/fixed/struct.FixedI32.html#method.checked_abs
[f-cad-1-6]: https://docs.rs/fixed/~1.6/fixed/struct.FixedI32.html#method.checked_add
[f-cmi-1-6]: https://docs.rs/fixed/~1.6/fixed/struct.FixedI32.html#method.checked_mul_int
[f-cn-1-6]: https://docs.rs/fixed/~1.6/fixed/struct.FixedI32.html#method.checked_neg
[f-cs-1-6]: https://docs.rs/fixed/~1.6/fixed/struct.FixedI32.html#method.checked_sub
[f-cshl-1-6]: https://docs.rs/fixed/~1.6/fixed/struct.FixedI32.html#method.checked_shl
[f-cshr-1-6]: https://docs.rs/fixed/~1.6/fixed/struct.FixedI32.html#method.checked_shr
[f-ff-1-6]: https://docs.rs/fixed/~1.6/fixed/traits/trait.FromFixed.html
[f-tf-1-6]: https://docs.rs/fixed/~1.6/fixed/traits/trait.ToFixed.html
[f-ua-1-6]: https://docs.rs/fixed/~1.6/fixed/struct.FixedI32.html#method.unsigned_abs
[f-uff-1-6]: https://docs.rs/fixed/~1.6/fixed/traits/trait.FromFixed.html#method.unwrapped_from_fixed
[f-utf-1-6]: https://docs.rs/fixed/~1.6/fixed/traits/trait.ToFixed.html#method.unwrapped_to_fixed
[tfs-1-6]: https://docs.rs/fixed/~1.6/fixed/traits/trait.FixedSigned.html

# Version 1.5.0 (2020-11-05)

  * The [`wide_mul`][f-wm-1-5] method was added to all fixed-point numbers up to
    64 bits wide ([issue 25]).
  * Unwrapped methods for arithmetic together with the [`Unwrapped`][unw-1-5]
    wrapper were added. Unwrapped methods panic on overflow, even when debug
    assertions are disabled, similar to how wrapping methods will wrap around
    even when debug assertions are enabled. (This was previously an experimental
    feature `unwrapped`.)
  * The [`serde-str`][feat-1-5] feature was added. (This was previously an
    experimental feature.)
  * For the experimental feature [`num-traits`][feat-exp-1-5], some missing
    supertraits were added to [`FixedOptionalFeatures`][tfof-1-5].
  * Bug fix: multiplication of [`FixedI128`][i128-1-5] was panicking when
    multiplying some large negative numbers ([issue 26]).

[i128-1-5]: https://docs.rs/fixed/~1.5/fixed/struct.FixedI128.html
[f-wm-1-5]: https://docs.rs/fixed/~1.5/fixed/struct.FixedI32.html#method.wide_mul
[feat-1-5]: https://docs.rs/fixed/~1.5/fixed/index.html#optional-features
[feat-exp-1-5]: https://docs.rs/fixed/~1.5/fixed/index.html#experimental-optional-features
[issue 25]: https://gitlab.com/tspiteri/fixed/-/issues/25
[issue 26]: https://gitlab.com/tspiteri/fixed/-/issues/26
[tfof-1-5]: https://docs.rs/fixed/~1.5/fixed/traits/trait.FixedOptionalFeatures.html
[unw-1-5]: https://docs.rs/fixed/~1.5/fixed/struct.Unwrapped.html

# Version 1.4.0 (2020-10-22)

  * The following methods were added to all fixed-point types, to the
    [`Fixed`][tf-1-4] trait, and to the [`Wrapping`][w-1-4] wrapper:
      * [`recip`][f-rec-1-4], [`checked_recip`][f-crec-1-4],
        [`saturating_recip`][f-srec-1-4], [`wrapping_recip`][f-wrec-1-4],
        [`overflowing_recip`][f-orec-1-4]
  * For the experimental feature [`num-traits`][feat-exp-1-4], the following
    traits were implemented where applicable ([issue 23]):
      * [`Num`][nt-0-2-num]
      * [`Signed`][nt-0-2-signed], [`Unsigned`][nt-0-2-unsigned]
      * [`Inv`][nt-0-2-inv]
      * [`MulAdd`][nt-0-2-ma], [`MulAddAssign`][nt-0-2-maa]
      * [`FloatConst`][nt-0-2-fc]
      * [`ToPrimitive`][nt-0-2-tp], [`FromPrimitive`][nt-0-2-fp]
  * For the experimental feature [`serde-str`][feat-exp-1-4], serialization in
    human-readable formats was made more convenient to write manually ([issue
    24]). This makes it incompatible with the version in 1.3.0.

[f-crec-1-4]: https://docs.rs/fixed/~1.4/fixed/struct.FixedI32.html#method.checked_recip
[f-orec-1-4]: https://docs.rs/fixed/~1.4/fixed/struct.FixedI32.html#method.overflowing_recip
[f-rec-1-4]: https://docs.rs/fixed/~1.4/fixed/struct.FixedI32.html#method.recip
[f-srec-1-4]: https://docs.rs/fixed/~1.4/fixed/struct.FixedI32.html#method.saturating_recip
[f-wrec-1-4]: https://docs.rs/fixed/~1.4/fixed/struct.FixedI32.html#method.wrapping_recip
[feat-exp-1-4]: https://docs.rs/fixed/~1.4/fixed/index.html#experimental-optional-features
[issue 23]: https://gitlab.com/tspiteri/fixed/-/issues/23
[issue 24]: https://gitlab.com/tspiteri/fixed/-/issues/24
[nt-0-2-fc]: https://docs.rs/num-traits/^0.2/num_traits/float/trait.FloatConst.html
[nt-0-2-fp]: https://docs.rs/num-traits/^0.2/num_traits/cast/trait.FromPrimitive.html
[nt-0-2-inv]: https://docs.rs/num-traits/^0.2/num_traits/ops/inv/trait.Inv.html
[nt-0-2-ma]: https://docs.rs/num-traits/^0.2/num_traits/ops/mul_add/trait.MulAdd.html
[nt-0-2-maa]: https://docs.rs/num-traits/^0.2/num_traits/ops/mul_add/trait.MulAddAssign.html
[nt-0-2-num]: https://docs.rs/num-traits/^0.2/num_traits/trait.Num.html
[nt-0-2-signed]: https://docs.rs/num-traits/^0.2/num_traits/sign/trait.Signed.html
[nt-0-2-tp]: https://docs.rs/num-traits/^0.2/num_traits/cast/trait.ToPrimitive.html
[nt-0-2-unsigned]: https://docs.rs/num-traits/^0.2/num_traits/sign/trait.Unsigned.html
[tf-1-4]: https://docs.rs/fixed/~1.4/fixed/traits/trait.Fixed.html
[w-1-4]: https://docs.rs/fixed/~1.4/fixed/struct.Wrapping.html

# Version 1.3.0 (2020-10-15)

  * The [`MulAssign`] implementation on fixed-point numbers now accepts an rhs
    fixed-point number with a different number of fractional bits from `self`.
  * The following methods were added to all fixed-point types, to the
    [`Fixed`][tf-1-3] trait, and to the [`Wrapping`][w-1-3] wrapper:
      * [`mul_add`][f-ma-1-3], [`checked_mul_add`][f-cma-1-3],
        [`saturating_mul_add`][f-sma-1-3], [`wrapping_mul_add`][f-wma-1-3],
        [`overflowing_mul_add`][f-oma-1-3]
  * The new experimental feature [`unwrapped`][feat-exp-1-3] was added,
    providing arithmetic methods that panic on overflow even when debug
    assertions are disabled.
  * The new experimental feature [`serde-str`][feat-exp-1-3] was added, which
    makes serialization use the number’s value in human-readable formats.

[f-cma-1-3]: https://docs.rs/fixed/~1.3/fixed/struct.FixedI32.html#method.checked_mul_add
[f-ma-1-3]: https://docs.rs/fixed/~1.3/fixed/struct.FixedI32.html#method.mul_add
[f-oma-1-3]: https://docs.rs/fixed/~1.3/fixed/struct.FixedI32.html#method.overflowing_mul_add
[f-sma-1-3]: https://docs.rs/fixed/~1.3/fixed/struct.FixedI32.html#method.saturating_mul_add
[f-wma-1-3]: https://docs.rs/fixed/~1.3/fixed/struct.FixedI32.html#method.wrapping_mul_add
[feat-exp-1-3]: https://docs.rs/fixed/~1.3/fixed/index.html#experimental-optional-features
[tf-1-3]: https://docs.rs/fixed/~1.3/fixed/traits/trait.Fixed.html
[w-1-3]: https://docs.rs/fixed/~1.3/fixed/struct.Wrapping.html

# Version 1.2.0 (2020-09-02)

  * The [`const_fixed_from_int!`][cffi-1-2] macro was added to make it easy to
    define constant fixed-point numbers using integer expressions ([issue 20]).

[cffi-1-2]: https://docs.rs/fixed/~1.2/fixed/macro.const_fixed_from_int.html
[issue 20]: https://gitlab.com/tspiteri/fixed/-/issues/20

# Version 1.1.0 (2020-07-21)

  * The new experimental feature [`num-traits`][feat-nt-1-1] was added to
    implement some traits, and to also add the relevant traits as supertraits to
    the [`FixedOptionalFeatures`][fof-1-1] trait ([issue 18]).

[issue 18]: https://gitlab.com/tspiteri/fixed/-/issues/18
[feat-nt-1-1]: https://docs.rs/fixed/~1.1/fixed/index.html#experimental-optional-features
[fof-1-1]: https://docs.rs/fixed/~1.1/fixed/traits/trait.FixedOptionalFeatures.html

# Version 1.0.0 (2020-06-04)

  * The crate now requires rustc version 1.44.0 or later.
  * The following methods are now `const` functions:
      * [`from_be_bytes`][f-fbb-1-0], [`from_le_bytes`][f-flb-1-0],
        [`from_ne_bytes`][f-fnb-1-0]
      * [`to_be_bytes`][f-tbb-1-0], [`to_le_bytes`][f-tlb-1-0],
        [`to_ne_bytes`][f-tnb-1-0]
  * All deprecated items were removed.

[f-fbb-1-0]: https://docs.rs/fixed/~1.0/fixed/struct.FixedI32.html#method.from_be_bytes
[f-flb-1-0]: https://docs.rs/fixed/~1.0/fixed/struct.FixedI32.html#method.from_le_bytes
[f-fnb-1-0]: https://docs.rs/fixed/~1.0/fixed/struct.FixedI32.html#method.from_ne_bytes
[f-tbb-1-0]: https://docs.rs/fixed/~1.0/fixed/struct.FixedI32.html#method.to_be_bytes
[f-tlb-1-0]: https://docs.rs/fixed/~1.0/fixed/struct.FixedI32.html#method.to_le_bytes
[f-tnb-1-0]: https://docs.rs/fixed/~1.0/fixed/struct.FixedI32.html#method.to_ne_bytes

# Version 0.5.7 (2020-05-11)

  * The `LosslessTryFrom` and `LosslessTryInto` traits were added.
  * The following methods were added to all fixed-point types, to the `Fixed`
    trait, and to the `Wrapping` wrapper:
      * `leading_ones`, `trailing_ones`
  * The following method was added to unsigned fixed-point types and to the
    `FixedUnsigned` trait:
      * `wrapping_next_power_of_two`
  * The `PHI` and `FRAC_1_PHI` constants were added to the `consts` module and
    as associated constants to fixed-point types.

# Version 0.5.6 (2020-05-01)

  * The following methods were added to signed fixed-point types and to the
    `FixedSigned` trait:
      * `checked_signum`, `saturating_signum`, `wrapping_signum`,
        `overflowing_signum`
  * The `LossyFrom` and `LossyInto` traits were added to the prelude.
  * Casts deprecated in version 0.3.1 of the *az* crate were marked as
    deprecated.

# Version 0.5.5 (2020-04-16)

  * Bug fix: an incorrect result could be given when comparing a signed
    fixed-point number of type `FixedI` to a number that would overflow by
    exactly one bit when converting to `FixedI`.
  * The following associated constants were added to all fixed-point types, to
    the `Fixed` trait, and to the `Wrapping` wrapper:
      * `MIN`, `MAX`
  * The following associated constants were added to the `Fixed` trait and to
    the `Wrapping` wrapper:
      * `INT_NBITS`, `FRAC_NBITS`
  * The following methods were added to all fixed-point types and to the `Fixed`
    trait:
      * `int_log2`, `int_log10`
      * `checked_int_log2`, `checked_int_log10`
  * The following methods were added to the `Wrapping` wrapper:
      *  `int_log2`, `int_log10`
  * The constants in the `consts` module were also added as associated constants
    to fixed-point types that can represent them.
  * The following methods were deprecated:
      * `min_value`, `max_value`
      * `int_nbits`, `frac_nbits`

# Version 0.5.4 (2020-02-21)

  * Bug fix: `rem_euclid_int` and its checked versions were handling overflow
    incorrectly.

# Version 0.5.3 (2020-02-13)

  * Bug fix: `round_to_zero` was returning incorrect results for negative whole
    number operands.
  * Bug fix: all remainder operations with a fixed-point LHS and an integer RHS
    were giving an incorrect answer
    (https://gitlab.com/tspiteri/fixed/issues/13).
  * Bug fix: Euclidean division operations by integers were giving an incorrect
    answer.
  * `Rem` and `RemAssign` were implemented for fixed-point numbers.
  * The following methods were added to all fixed-point types and to the `Fixed`
    trait:
      * `checked_rem`
      * `div_euclid`, `rem_euclid`
      * `checked_div_euclid`, `checked_rem_euclid`
      * `saturating_div_euclid`
      * `wrapping_div_euclid`
      * `overflowing_div_euclid`
  * The following methods were added to the `Wrapping` wrapper:
      * `div_euclid`, `rem_euclid`
      * `div_euclid_int`, `rem_euclid_int`
  * The following methods were deprecated:
      * `wrapping_rem_int`, `overflowing_rem_int`

# Version 0.5.2 (2020-02-02)

  * `Wrapping` now supports serialization. (Thanks: Shane Pearman)

# Version 0.5.1 (2019-12-22)

  * `ParseFixedError` implements `Error` when the new `std` feature is enabled.

# Version 0.5.0 (2019-12-06)

  * The crate now requires rustc version 1.39.0 or later.
  * The following methods were added to all fixed-point types and to the `Fixed`
    trait:
      * `from_be_bytes`, `from_le_bytes`, `from_ne_bytes`
      * `to_be_bytes`, `to_le_bytes`, `to_ne_bytes`
      * `div_euclid_int`, `rem_euclid_int`
      * `checked_div_euclid_int`, `checked_rem_euclid_int`
      * `wrapping_div_euclid_int`, `wrapping_rem_euclid_int`
      * `overflowing_div_euclid_int`, `overflowing_rem_euclid_int`
  * Casts deprecated in version 0.3.1 of the *az* crate were marked as
    deprecated.

Incompatible changes
--------------------

  * Deprecated methods and modules were removed.

# Version 0.4.6 (2019-10-16)

  * Conversions to/from `bf16` are now provided when the `f16` option is
    enabled.
  * The following methods are now `const` functions: `saturating_neg`,
    `saturating_add`, `saturating_sub`, `saturating_mul_int`, `saturating_abs`
  * Support for casts using the *az* crate was added.

# Version 0.4.5 (2019-08-30)

  * Bug fix: display of many decimal numbers was panicking in debug mode or
    including a leading zero in release mode.
  * Many methods were added to `Wrapping` for convenience, even if they do not
    involve wrapping.

# Version 0.4.4 (2019-08-24)

  * Bug fix: rounding could produce bad output for `Binary`, `Octal`, `LowerHex`
    and `UpperHex`.
  * The following methods are now `const` functions: `is_power_of_two`, `abs`,
    `wrapping_abs`, `overflowing_abs`
  * The method `round_to_zero` was added.
  * The method `round_ties_to_even` and its checked versions were added.

# Version 0.4.3 (2019-08-20)

  * The crate now requires rustc version 1.34.0 or later.
  * The precision argument is no longer ignored when formatting fixed-point
    numbers; precision should now be handled the same as for primitive
    floating-point numbers in the standard library.
  * Parsing strings now rounds to the nearest with ties rounded to even.
  * Checked versions of string parsing methods are now available as inherent
    methods to all fixed-point numbers, and as methods in the `Fixed` trait.
  * `Wrapping` now has methods for parsing with wrapping, including an
    implementation of `FromStr`.
  * The following methods are now `const` functions:
      * `min_value`, `max_value`, `from_bits`, `to_bits`
      * `count_ones`, `count_zeros`, `leading_zeros`, `trailing_zeros`
        `rotate_left`, `rotate_right`
      * `wrapping_neg`, `wrapping_add`, `wrapping_sub`, `wrapping_mul_int`,
        `wrapping_shl`, `wrapping_shr`
      * `overflowing_neg`, `overflowing_add`, `overflowing_sub`,
        `overflowing_mul_int`, `overflowing_shl`, `overflowing_shr`
      * `is_positive`, `is_negative`
  * The associated constants `INT_NBITS` and `FRAC_NBITS` were added.
  * The reexports in the `frac` module and the `LeEqU*` traits were moved into
    the new `types::extra` module.

# Version 0.4.2 (2019-08-16)

  * The new methods `from_num` and `to_num` together with their checked versions
    were added to all fixed-point numbers.
  * The methods `from_fixed`, `to_fixed`, `from_int`, `to_int`, `from_float`,
    and `to_float`, and their checked versions, were deprecated.
  * The new method `from_num` was added to the `Wrapping` wrapper.
  * Bug fix: parsing of decimal fractions was fixed to give correctly rounded
    results for long decimal fraction strings, for example with four fractional
    bits, 0.96874999… (just below 31⁄32) and 0.96875 (31⁄32) are now parsed
    correctly as 0.9375 (15⁄16) and 1.0.

# Version 0.4.1 (2019-08-12)

  * All fixed-point types now implement `FromStr`.
  * The methods `from_str_binary`, `from_str_octal` and `from_str_hex` were
    added.

# Version 0.4.0 (2019-08-08)

  * The crate now requires rustc version 1.31.0 or later.
  * The `traits` module was added, with its traits `Fixed`, `FixedSigned`,
    `FixedUnsigned`, `FromFixed`, `ToFixed`, `LossyFrom` and `LossyInto`.
  * The `saturating_neg` method was added to all fixed-point numbers, and the
    `saturating_abs` method was added to signed fixed-point numbers.
  * The `consts` module was added.
  * The `signum` method now wraps instead of panics in release mode.

Incompatible changes
--------------------

  * The sealed traits `Int` and `Float` now have no provided methods; the
    methods in the old implementation are now provided by `FromFixed` and
    `ToFixed`.
  * Deprecated methods were removed.

Contributors
------------

  * @jean-airoldie
  * @tspiteri

# Version 0.3.3 (2019-06-27)

  * Conversions to/from `isize` and `usize` were added.

# Version 0.3.2 (2019-02-27)

  * The `Wrapping` wrapper was added.

# Version 0.3.1 (2019-02-07)

  * Reimplement `From<bool>` for all fixed-point types which can represent the
    integer 1. This was inadvertently removed in 0.3.0.

# Version 0.3.0 (2019-02-03)

  * Incompatible change: the return type of `to_int` is now generic.
  * Incompatible change: the `Int` trait implementation for `bool` was removed.
  * The new method `to_fixed` was added.
  * The new methods `checked_to_fixed`, `checked_to_int`, `saturating_to_fixed`,
    `saturating_to_int`, `wrapping_to_fixed`, `wrapping_to_int`,
    `overflowing_to_fixed` and `overflowing_to_int` were added.
  * The methods `from_fixed`, `to_fixed`, `checked_from_fixed`,
    `checked_to_fixed`, `saturating_from_fixed`, `saturating_to_fixed`,
    `wrapping_from_fixed`, `wrapping_to_fixed`, `overflowing_from_fixed` and
    `overflowing_to_fixed` were added to the `Int` trait.
  * The methods `from_fixed`, `to_fixed`, `checked_to_fixed`,
    `saturating_to_fixed`, `wrapping_to_fixed` and `overflowing_to_fixed` were
    added to the `Float` trait.
  * `PartialEq` and `PartialCmp` are now implemented for all combinations of
    fixed-point numbers and primitive integers.
  * The methods `int_bits` and `frac_bits` were deprecated and replaced by the
    methods `int_nbits` and `frac_nbits`.

# Version 0.2.1 (2019-01-29)

  * Bug fix: the `from_fixed` and `from_int` methods (and their checked
    counterparts) could return wrong values for negative values.
  * Bug fix: display was using one fractional digit less than required, thus
    yielding the same output for diffent fixed-point numbers.

# Version 0.2.0 (2019-01-29)

  * Incompatible change: The method `from_int` was change to accept a generic
    parameter.
  * The new methods `from_fixed`, `checked_from_fixed`, `saturating_from_fixed`,
    `wrapping_from_fixed` and `overflowing_from_fixed` were added.
  * The new methods `checked_from_int`, `saturating_from_int`,
    `wrapping_from_int` and `overflowing_from_int` were added.
  * The new methods `from_float`, `checked_from_float`, `saturating_from_float`,
    `wrapping_from_float` and `overflowing_from_float` were added.
  * The new method `to_float` was added.
  * The methods `from_f16`, `from_f32`, `from_f64`, `to_f16`, `to_f32` and
    `to_f64` were deprecated.
  * The `to_int` method was fixed to truncate fractional bits as documented for
    negative values.
  * The new methods `ceil`, `floor`, `round`, `checked_ceil`, `checked_floor`,
    `checked_round`, `saturating_ceil`, `saturating_floor`, `saturating_round`,
    `wrapping_ceil`, `wrapping_floor`, `wrapping_round`, `overflowing_ceil`,
    `overflowing_floor` and `overflowing_round` were added.
  * The methods `to_int_ceil`, `to_int_floor` and `to_int_round` were
    deprecated.

# Version 0.1.6 (2019-01-27)

  * Optional serde support was added.

# Version 0.1.5 (2019-01-26)

  * Lossless infallible conversions between fixed-point numbers and numeric
    primitives are now supported using `From` and `Into`.
  * A new module `types` is available with aliases for all supported fixed-point
    numbers.

# Version 0.1.4 (2018-11-29)

  * Division is now implemented for `FixedI128` and `FixedU128`.

# Version 0.1.3 (2018-08-23)

  * The `f16` feature was added, and new methods `from_f16` and `to_f16` were
    added.

# Version 0.1.2 (2018-08-15)

  * The crate can now be used without the standard library `std`.
  * New methods `from_f32` and `from_f64` were added.
  * New methods `is_positive` and `is_negative` were added to signed fixed-point
    numbers.

# Version 0.1.1 (2018-08-11)

  * Comparisons are now supported between all fixed-point numbers with the same
    underlying integer type.
  * New static methods `int_bits` and `frac_bits` were added.
  * New methods `from_int`, `to_int`, `to_int_ceil`, `to_int_floor` and
    `to_int_round` were added.
  * New methods `int` and `frac` were added.
  * Support for multiplication and division by integers was added.

# Version 0.1.0 (2018-08-10)

  * `Unsigned` constants provided by the *typenum* crate are now used for the
    number of fractional bits.
  * Many methods and trait implementations available for primitive integers are
    now also supported by the fixed-point numbers.

[*arbitrary* crate]: https://crates.io/crates/arbitrary
[*az* crate]: https://crates.io/crates/az
[*borsh* crate]: https://crates.io/crates/borsh
[*bytemuck* crate]: https://crates.io/crates/bytemuck
[*half* crate]: https://crates.io/crates/half
[*num-traits* crate]: https://crates.io/crates/num-traits
[*typenum* crate]: https://crates.io/crates/typenum
[`AddAssign`]: https://doc.rust-lang.org/nightly/core/ops/trait.AddAssign.html
[`Binary`]: https://doc.rust-lang.org/nightly/core/fmt/trait.Binary.html
[`BitAndAssign`]: https://doc.rust-lang.org/nightly/core/ops/trait.BitAndAssign.html
[`BitOrAssign`]: https://doc.rust-lang.org/nightly/core/ops/trait.BitOrAssign.html
[`BitXorAssign`]: https://doc.rust-lang.org/nightly/core/ops/trait.BitXorAssign.html
[`Debug`]: https://doc.rust-lang.org/nightly/core/fmt/trait.Debug.html
[`DivAssign`]: https://doc.rust-lang.org/nightly/core/ops/trait.DivAssign.html
[`Div`]: https://doc.rust-lang.org/nightly/core/ops/trait.Div.html
[`FromStr::from_str`]: https://doc.rust-lang.org/nightly/core/str/trait.FromStr.html#tymethod.from_str
[`FromStr`]: https://doc.rust-lang.org/nightly/core/str/trait.FromStr.html
[`From`]: https://doc.rust-lang.org/nightly/core/convert/trait.From.html
[`LowerExp`]: https://doc.rust-lang.org/nightly/core/fmt/trait.LowerExp.html
[`LowerHex`]: https://doc.rust-lang.org/nightly/core/fmt/trait.LowerHex.html
[`MulAssign`]: https://doc.rust-lang.org/nightly/core/ops/trait.MulAssign.html
[`NonZeroI32`]: https://doc.rust-lang.org/nightly/core/num/struct.NonZeroI32.html
[`NonZeroU32`]: https://doc.rust-lang.org/nightly/core/num/struct.NonZeroU32.html
[`Octal`]: https://doc.rust-lang.org/nightly/core/fmt/trait.Octal.html
[`Product`]: https://doc.rust-lang.org/nightly/core/iter/trait.Product.html
[`RemAssign`]: https://doc.rust-lang.org/nightly/core/ops/trait.RemAssign.html
[`Rem`]: https://doc.rust-lang.org/nightly/core/ops/trait.Rem.html
[`Result`]: https://doc.rust-lang.org/nightly/core/result/enum.Result.html
[`SubAssign`]: https://doc.rust-lang.org/nightly/core/ops/trait.SubAssign.html
[`Sum`]: https://doc.rust-lang.org/nightly/core/iter/trait.Sum.html
[`UpperExp`]: https://doc.rust-lang.org/nightly/core/fmt/trait.UpperExp.html
[`UpperHex`]: https://doc.rust-lang.org/nightly/core/fmt/trait.UpperHex.html
[`f128`]: https://doc.rust-lang.org/nightly/core/primitive.f128.html
[`f32`]: https://doc.rust-lang.org/nightly/core/primitive.f32.html
[`f64`]: https://doc.rust-lang.org/nightly/core/primitive.f64.html
[`rust-version`]: https://doc.rust-lang.org/nightly/cargo/reference/manifest.html#the-rust-version-field<|MERGE_RESOLUTION|>--- conflicted
+++ resolved
@@ -5,7 +5,6 @@
 copyright notice and this notice are preserved. This file is offered
 as-is, without any warranty. -->
 
-<<<<<<< HEAD
 # Version 2.0.0-alpha.27.0 (2024-03-27)
 
   * The crate now requires the nightly compiler with the [`generic_const_exprs`
@@ -83,10 +82,7 @@
 [u-fso-2-0a]: https://docs.rs/fixed/2.0.0-alpha.27.0/fixed/struct.Unwrapped.html#method.from_str_octal
 [w-2-0a]: https://docs.rs/fixed/2.0.0-alpha.27.0/fixed/struct.Wrapping.html
 
-# Version 1.28.0 news (unreleased, not before 2024-07-25)
-=======
 # Version 1.28.0 news (2024-07-25)
->>>>>>> 14cb1ce7
 
   * The crate now requires rustc version 1.79.0 or later.
   * The following methods were added to all fixed-point numbers and to the
