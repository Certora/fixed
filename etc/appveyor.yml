# Copyright © 2018–2023 Trevor Spiteri

# Copying and distribution of this file, with or without modification,
# are permitted in any medium without royalty provided the copyright
# notice and this notice are preserved. This file is offered as-is,
# without any warranty.

skip_tags: true

branches:
  except:
    - www

environment:
  MSRV: 1.61.0
  matrix:
    - TARGET: x86_64-pc-windows-msvc
    - TARGET: x86_64-pc-windows-gnu
    - TARGET: i686-pc-windows-msvc
    - TARGET: i686-pc-windows-gnu

cache:
  - '%USERPROFILE%\.cargo\registry\cache'

install:
  - set PATH=C:\msys64\usr\bin;%USERPROFILE%\.cargo\bin;%PATH%
  - curl -sSf -o rustup-init.exe https://win.rustup.rs
  - rustup-init.exe -y --default-host %TARGET% --default-toolchain none --no-modify-path
  - rustup --version
<<<<<<< HEAD
  - rustup toolchain install --profile minimal nightly-%TARGET%
  - rustup component add --toolchain nightly-%TARGET% clippy
=======
  - rustup toolchain install --profile minimal beta-%TARGET% %MSRV%-%TARGET%
  - rustup component add --toolchain beta-%TARGET% clippy
>>>>>>> 0aaa7828

build: false

before_test:
  - bash -c "if [ -d $USERPROFILE/.cargo/registry/src ]; then rm -r $USERPROFILE/.cargo/src; fi"
  - bash -c "if [ -d $USERPROFILE/.cargo/registry/cache ]; then cd $USERPROFILE/.cargo/registry; find cache -name \*.crate | sort; fi"

test_script:
<<<<<<< HEAD
  - cargo +nightly-%TARGET% clippy --all-targets --features "fail-on-warnings arbitrary borsh num-traits serde std"
  - cargo +nightly-%TARGET% test --release --features "fail-on-warnings arbitrary borsh num-traits serde std"
=======
  - cargo +beta-%TARGET% clippy --all-targets --features "fail-on-warnings arbitrary borsh num-traits serde std"
  - cargo +beta-%TARGET% test --release --features "fail-on-warnings arbitrary borsh num-traits serde std"
  - cargo +%MSRV%-%TARGET% test --lib --features "fail-on-warnings num-traits std"
>>>>>>> 0aaa7828

after_test:
  - bash -c "if [ -d $USERPROFILE/.cargo/registry/cache ]; then cd $USERPROFILE/.cargo/registry; for c in cache/*/*.crate; do s=src/${c#cache/}; if [ ! -e ${s/.crate/} ]; then rm -v $c; fi; done; find cache -name \*.crate | sort; fi"<|MERGE_RESOLUTION|>--- conflicted
+++ resolved
@@ -12,7 +12,7 @@
     - www
 
 environment:
-  MSRV: 1.61.0
+  MSRV: 1.65.0
   matrix:
     - TARGET: x86_64-pc-windows-msvc
     - TARGET: x86_64-pc-windows-gnu
@@ -27,13 +27,8 @@
   - curl -sSf -o rustup-init.exe https://win.rustup.rs
   - rustup-init.exe -y --default-host %TARGET% --default-toolchain none --no-modify-path
   - rustup --version
-<<<<<<< HEAD
   - rustup toolchain install --profile minimal nightly-%TARGET%
   - rustup component add --toolchain nightly-%TARGET% clippy
-=======
-  - rustup toolchain install --profile minimal beta-%TARGET% %MSRV%-%TARGET%
-  - rustup component add --toolchain beta-%TARGET% clippy
->>>>>>> 0aaa7828
 
 build: false
 
@@ -42,14 +37,8 @@
   - bash -c "if [ -d $USERPROFILE/.cargo/registry/cache ]; then cd $USERPROFILE/.cargo/registry; find cache -name \*.crate | sort; fi"
 
 test_script:
-<<<<<<< HEAD
   - cargo +nightly-%TARGET% clippy --all-targets --features "fail-on-warnings arbitrary borsh num-traits serde std"
   - cargo +nightly-%TARGET% test --release --features "fail-on-warnings arbitrary borsh num-traits serde std"
-=======
-  - cargo +beta-%TARGET% clippy --all-targets --features "fail-on-warnings arbitrary borsh num-traits serde std"
-  - cargo +beta-%TARGET% test --release --features "fail-on-warnings arbitrary borsh num-traits serde std"
-  - cargo +%MSRV%-%TARGET% test --lib --features "fail-on-warnings num-traits std"
->>>>>>> 0aaa7828
 
 after_test:
   - bash -c "if [ -d $USERPROFILE/.cargo/registry/cache ]; then cd $USERPROFILE/.cargo/registry; for c in cache/*/*.crate; do s=src/${c#cache/}; if [ ! -e ${s/.crate/} ]; then rm -v $c; fi; done; find cache -name \*.crate | sort; fi"