--- conflicted
+++ resolved
@@ -1137,40 +1137,6 @@
         Unwrapped(self.0.mean(other.0))
     }
 
-<<<<<<< HEAD
-=======
-    /// Returns the reciprocal (inverse), 1/`self`.
-    ///
-    /// See also
-    /// <code>FixedI32::[unwrapped\_recip][FixedI32::unwrapped_recip]</code> and
-    /// <code>FixedU32::[unwrapped\_recip][FixedU32::unwrapped_recip]</code>.
-    ///
-    /// # Panics
-    ///
-    /// Panics if `self` is zero or on overflow.
-    ///
-    /// # Examples
-    ///
-    /// ```rust
-    /// use fixed::{types::I8F24, Unwrapped};
-    /// let quarter = Unwrapped(I8F24::from_num(0.25));
-    /// assert_eq!(quarter.recip(), Unwrapped(I8F24::from_num(4)));
-    /// ```
-    ///
-    /// The following panics because of overflow.
-    ///
-    /// ```should_panic
-    /// use fixed::{types::I8F24, Unwrapped};
-    /// let frac_1_512 = Unwrapped(I8F24::ONE / 512);
-    /// let _overflow = frac_1_512.recip();
-    /// ```
-    #[inline]
-    #[track_caller]
-    #[must_use]
-    pub fn recip(self) -> Unwrapped<F> {
-        Unwrapped(self.0.unwrapped_recip())
-    }
-
     /// Returns the next multiple of `other`.
     ///
     /// See also
@@ -1207,7 +1173,6 @@
         Unwrapped(self.0.unwrapped_next_multiple_of(other.0))
     }
 
->>>>>>> 31500cdf
     /// Multiply and add. Returns `self` × `mul` + `add`.
     ///
     /// See also
