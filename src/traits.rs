// Copyright © 2018–2022 Trevor Spiteri

// This library is free software: you can redistribute it and/or
// modify it under the terms of either
//
//   * the Apache License, Version 2.0 or
//   * the MIT License
//
// at your option.
//
// You should have recieved copies of the Apache License and the MIT
// License along with the library. If not, see
// <https://www.apache.org/licenses/LICENSE-2.0> and
// <https://opensource.org/licenses/MIT>.

/*!
Traits for conversions and for generic use of fixed-point numbers.
*/

pub use crate::traits_bits::{
    FixedBits, FixedBitsCast, FixedBitsOptionalArbitrary, FixedBitsOptionalBorsh,
    FixedBitsOptionalNum, FixedBitsOptionalSerde,
};
use crate::{
    helpers::Sealed,
    types::extra::{If, True},
    FixedI128, FixedI16, FixedI32, FixedI64, FixedI8, FixedU128, FixedU16, FixedU32, FixedU64,
    FixedU8, ParseFixedError, F128,
};
#[cfg(feature = "arbitrary")]
use arbitrary::Arbitrary;
use az::{OverflowingCast, OverflowingCastFrom};
#[cfg(feature = "borsh")]
use borsh::{BorshDeserialize, BorshSerialize};
use bytemuck::{self, Pod, TransparentWrapper};
use core::{
    fmt::{Binary, Debug, Display, LowerHex, Octal, UpperHex},
    hash::Hash,
    iter::{Product, Sum},
    mem::size_of,
    num::{
        NonZeroI128, NonZeroI16, NonZeroI32, NonZeroI64, NonZeroI8, NonZeroU128, NonZeroU16,
        NonZeroU32, NonZeroU64, NonZeroU8,
    },
    ops::{
        Add, AddAssign, BitAnd, BitAndAssign, BitOr, BitOrAssign, BitXor, BitXorAssign, Div,
        DivAssign, Mul, MulAssign, Neg, Not, Rem, RemAssign, Shl, ShlAssign, Shr, ShrAssign, Sub,
        SubAssign,
    },
    str::FromStr,
};
use half::{bf16, f16};
#[cfg(feature = "num-traits")]
use num_traits::{
    bounds::Bounded,
    cast::{FromPrimitive, ToPrimitive},
    float::FloatConst,
    identities::Zero,
    ops::{
        checked::{
            CheckedAdd, CheckedDiv, CheckedMul, CheckedNeg, CheckedRem, CheckedShl, CheckedShr,
            CheckedSub,
        },
        inv::Inv,
        overflowing::{OverflowingAdd, OverflowingMul, OverflowingSub},
        saturating::{SaturatingAdd, SaturatingMul, SaturatingSub},
        wrapping::{WrappingAdd, WrappingMul, WrappingNeg, WrappingShl, WrappingShr, WrappingSub},
    },
};
#[cfg(feature = "serde")]
use serde::{de::Deserialize, ser::Serialize};

macro_rules! comment_features {
    ($comment:expr) => {
        #[cfg(all(
            not(feature = "arbitrary"),
            not(feature = "borsh"),
            not(feature = "num-traits"),
            not(feature = "serde")
        ))]
        doc_comment! {
            $comment;
            pub trait FixedOptionalFeatures: Sealed {}
        }

        #[cfg(all(
            not(feature = "arbitrary"),
            not(feature = "borsh"),
            not(feature = "num-traits"),
            feature = "serde"
        ))]
        doc_comment! {
            $comment;
            pub trait FixedOptionalFeatures: Sealed
            where
                Self: Serialize + for<'de> Deserialize<'de>,
            {
            }
        }

        // Do *not* add MulAdd constaint, as it conflicts with Fixed::mul_add
        #[cfg(all(
            not(feature = "arbitrary"),
            not(feature = "borsh"),
            feature = "num-traits",
            not(feature = "serde")
        ))]
        doc_comment! {
            $comment;
            pub trait FixedOptionalFeatures: Sealed
            where
                Self: Zero + Bounded + Inv,
                Self: CheckedAdd + CheckedSub + CheckedNeg + CheckedMul,
                Self: CheckedDiv + CheckedRem + CheckedShl + CheckedShr,
                Self: SaturatingAdd + SaturatingSub + SaturatingMul,
                Self: WrappingAdd + WrappingSub + WrappingNeg + WrappingMul,
                Self: WrappingShl + WrappingShr,
                Self: OverflowingAdd + OverflowingSub + OverflowingMul,
                Self: ToPrimitive + FromPrimitive + FloatConst,
            {
            }
        }

        // Do *not* add MulAdd constaint, as it conflicts with Fixed::mul_add
        #[cfg(all(
            not(feature = "arbitrary"),
            not(feature = "borsh"),
            feature = "num-traits",
            feature = "serde"
        ))]
        doc_comment! {
            $comment;
            pub trait FixedOptionalFeatures: Sealed
            where
                Self: Zero + Bounded + Inv,
                Self: CheckedAdd + CheckedSub + CheckedNeg + CheckedMul,
                Self: CheckedDiv + CheckedRem + CheckedShl + CheckedShr,
                Self: SaturatingAdd + SaturatingSub + SaturatingMul,
                Self: WrappingAdd + WrappingSub + WrappingNeg + WrappingMul,
                Self: WrappingShl + WrappingShr,
                Self: OverflowingAdd + OverflowingSub + OverflowingMul,
                Self: ToPrimitive + FromPrimitive + FloatConst,
                Self: Serialize + for<'de> Deserialize<'de>,
            {
            }
        }

        #[cfg(all(
            not(feature = "arbitrary"),
            feature = "borsh",
            not(feature = "num-traits"),
            not(feature = "serde")
        ))]
        doc_comment! {
            $comment;
            pub trait FixedOptionalFeatures: Sealed
            where
                Self: BorshSerialize + BorshDeserialize,
            {}
        }

        #[cfg(all(
            not(feature = "arbitrary"),
            feature = "borsh",
            not(feature = "num-traits"),
            feature = "serde"
        ))]
        doc_comment! {
            $comment;
            pub trait FixedOptionalFeatures: Sealed
            where
                Self: BorshSerialize + BorshDeserialize,
                Self: Serialize + for<'de> Deserialize<'de>,
            {
            }
        }

        // Do *not* add MulAdd constaint, as it conflicts with Fixed::mul_add
        #[cfg(all(
            not(feature = "arbitrary"),
            feature = "borsh",
            feature = "num-traits",
            not(feature = "serde")
        ))]
        doc_comment! {
            $comment;
            pub trait FixedOptionalFeatures: Sealed
            where
                Self: BorshSerialize + BorshDeserialize,
                Self: Zero + Bounded + Inv,
                Self: CheckedAdd + CheckedSub + CheckedNeg + CheckedMul,
                Self: CheckedDiv + CheckedRem + CheckedShl + CheckedShr,
                Self: SaturatingAdd + SaturatingSub + SaturatingMul,
                Self: WrappingAdd + WrappingSub + WrappingNeg + WrappingMul,
                Self: WrappingShl + WrappingShr,
                Self: OverflowingAdd + OverflowingSub + OverflowingMul,
                Self: ToPrimitive + FromPrimitive + FloatConst,
            {
            }
        }

        // Do *not* add MulAdd constaint, as it conflicts with Fixed::mul_add
        #[cfg(all(
            not(feature = "arbitrary"),
            feature = "borsh",
            feature = "num-traits",
            feature = "serde"
        ))]
        doc_comment! {
            $comment;
            pub trait FixedOptionalFeatures: Sealed
            where
                Self: BorshSerialize + BorshDeserialize,
                Self: Zero + Bounded + Inv,
                Self: CheckedAdd + CheckedSub + CheckedNeg + CheckedMul,
                Self: CheckedDiv + CheckedRem + CheckedShl + CheckedShr,
                Self: SaturatingAdd + SaturatingSub + SaturatingMul,
                Self: WrappingAdd + WrappingSub + WrappingNeg + WrappingMul,
                Self: WrappingShl + WrappingShr,
                Self: OverflowingAdd + OverflowingSub + OverflowingMul,
                Self: ToPrimitive + FromPrimitive + FloatConst,
                Self: Serialize + for<'de> Deserialize<'de>,
            {
            }
        }

        #[cfg(all(
            feature = "arbitrary",
            not(feature = "borsh"),
            not(feature = "num-traits"),
            not(feature = "serde")
        ))]
        doc_comment! {
            $comment;
            pub trait FixedOptionalFeatures: Sealed
            where
                Self: for<'a> Arbitrary<'a>,
            {
            }
        }

        #[cfg(all(
            feature = "arbitrary",
            not(feature = "borsh"),
            not(feature = "num-traits"),
            feature = "serde"
        ))]
        doc_comment! {
            $comment;
            pub trait FixedOptionalFeatures: Sealed
            where
                Self: for<'a> Arbitrary<'a>,
                Self: Serialize + for<'de> Deserialize<'de>
            {
            }
        }

        // Do *not* add MulAdd constaint, as it conflicts with Fixed::mul_add
        #[cfg(all(
            feature = "arbitrary",
            not(feature = "borsh"),
            feature = "num-traits",
            not(feature = "serde")
        ))]
        doc_comment! {
            $comment;
            pub trait FixedOptionalFeatures: Sealed
            where
                Self: for<'a> Arbitrary<'a>,
                Self: Zero + Bounded + Inv,
                Self: CheckedAdd + CheckedSub + CheckedNeg + CheckedMul,
                Self: CheckedDiv + CheckedRem + CheckedShl + CheckedShr,
                Self: SaturatingAdd + SaturatingSub + SaturatingMul,
                Self: WrappingAdd + WrappingSub + WrappingNeg + WrappingMul,
                Self: WrappingShl + WrappingShr,
                Self: OverflowingAdd + OverflowingSub + OverflowingMul,
                Self: ToPrimitive + FromPrimitive + FloatConst,
            {
            }
        }

        // Do *not* add MulAdd constaint, as it conflicts with Fixed::mul_add
        #[cfg(all(
            feature = "arbitrary",
            not(feature = "borsh"),
            feature = "num-traits",
            feature = "serde"
        ))]
        doc_comment! {
            $comment;
            pub trait FixedOptionalFeatures: Sealed
            where
                Self: for<'a> Arbitrary<'a>,
                Self: Zero + Bounded + Inv,
                Self: CheckedAdd + CheckedSub + CheckedNeg + CheckedMul,
                Self: CheckedDiv + CheckedRem + CheckedShl + CheckedShr,
                Self: SaturatingAdd + SaturatingSub + SaturatingMul,
                Self: WrappingAdd + WrappingSub + WrappingNeg + WrappingMul,
                Self: WrappingShl + WrappingShr,
                Self: OverflowingAdd + OverflowingSub + OverflowingMul,
                Self: ToPrimitive + FromPrimitive + FloatConst,
                Self: Serialize + for<'de> Deserialize<'de>,
            {
            }
        }

        #[cfg(all(
            feature = "arbitrary",
            feature = "borsh",
            not(feature = "num-traits"),
            not(feature = "serde")
        ))]
        doc_comment! {
            $comment;
            pub trait FixedOptionalFeatures: Sealed
            where
                Self: for<'a> Arbitrary<'a>,
                Self: BorshSerialize + BorshDeserialize,
            {
            }
        }

        #[cfg(all(
            feature = "arbitrary",
            feature = "borsh",
            not(feature = "num-traits"),
            feature = "serde"
        ))]
        doc_comment! {
            $comment;
            pub trait FixedOptionalFeatures: Sealed
            where
                Self: for<'a> Arbitrary<'a>,
                Self: BorshSerialize + BorshDeserialize,
                Self: Serialize + for<'de> Deserialize<'de>
            {
            }
        }

        // Do *not* add MulAdd constaint, as it conflicts with Fixed::mul_add
        #[cfg(all(
            feature = "arbitrary",
            feature = "borsh",
            feature = "num-traits",
            not(feature = "serde")
        ))]
        doc_comment! {
            $comment;
            pub trait FixedOptionalFeatures: Sealed
            where
                Self: for<'a> Arbitrary<'a>,
                Self: BorshSerialize + BorshDeserialize,
                Self: Zero + Bounded + Inv,
                Self: CheckedAdd + CheckedSub + CheckedNeg + CheckedMul,
                Self: CheckedDiv + CheckedRem + CheckedShl + CheckedShr,
                Self: SaturatingAdd + SaturatingSub + SaturatingMul,
                Self: WrappingAdd + WrappingSub + WrappingNeg + WrappingMul,
                Self: WrappingShl + WrappingShr,
                Self: OverflowingAdd + OverflowingSub + OverflowingMul,
                Self: ToPrimitive + FromPrimitive + FloatConst,
            {
            }
        }

        // Do *not* add MulAdd constaint, as it conflicts with Fixed::mul_add
        #[cfg(all(
            feature = "arbitrary",
            feature = "borsh",
            feature = "num-traits",
            feature = "serde"
        ))]
        doc_comment! {
            $comment;
            pub trait FixedOptionalFeatures: Sealed
            where
                Self: for<'a> Arbitrary<'a>,
                Self: BorshSerialize + BorshDeserialize,
                Self: Zero + Bounded + Inv,
                Self: CheckedAdd + CheckedSub + CheckedNeg + CheckedMul,
                Self: CheckedDiv + CheckedRem + CheckedShl + CheckedShr,
                Self: SaturatingAdd + SaturatingSub + SaturatingMul,
                Self: WrappingAdd + WrappingSub + WrappingNeg + WrappingMul,
                Self: WrappingShl + WrappingShr,
                Self: OverflowingAdd + OverflowingSub + OverflowingMul,
                Self: ToPrimitive + FromPrimitive + FloatConst,
                Self: Serialize + for<'de> Deserialize<'de>,
            {
            }
        }
    };
}

comment_features! {
    r#"This trait is used to provide supertraits to the [`Fixed`] trait
depending on the crate’s [optional features], and should not be used directly.

 1. If the `arbitrary` feature is enabled, [`Arbitrary`] is a supertrait of
    [`Fixed`].

 2. If the `borsh` experimental feature is enabled, [`BorshSerialize`] and
    [`BorshDeserialize`] are supertraits of [`Fixed`].

 3. If the `num-traits` experimental feature is enabled, the following
    are supertraits of [`Fixed`]:

      * [`Zero`]
      * [`Bounded`]
      * [`Inv`]
      * [`CheckedAdd`], [`CheckedSub`], [`CheckedNeg`],
        [`CheckedMul`], [`CheckedDiv`], [`CheckedRem`],
        [`CheckedShl`], [`CheckedShr`]
      * [`SaturatingAdd`], [`SaturatingSub`], [`SaturatingMul`]
      * [`WrappingAdd`], [`WrappingSub`], [`WrappingNeg`],
        [`WrappingMul`], [`WrappingShl`], [`WrappingShr`]
      * [`OverflowingAdd`], [`OverflowingSub`], [`OverflowingMul`]
      * [`ToPrimitive`], [`FromPrimitive`]
      * [`FloatConst`]

    The following are *not* supertraits of [`Fixed`], even though they
    are implemented for fixed-point numbers where applicable:

      * [`One`] because not all fixed-point numbers can represent the
        value 1
      * [`Num`] because it has [`One`] as a supertrait
      * [`MulAdd`], [`MulAddAssign`] because
        <code>[MulAdd][`MulAdd`]::[mul\_add][`mul_add`]</code>
        conflicts with
        <code>[Fixed]::[mul\_add][Fixed::mul_add]</code>

    Similarly, [`Signed`] and [`Unsigned`] are *not* supertraits of
    [`FixedSigned`] and [`FixedUnsigned`] because they have [`Num`] as
    a supertrait.

 4. If the `serde` feature is enabled, [`Serialize`] and
    [`Deserialize`] are supertraits of [`Fixed`].

[`MulAddAssign`]: num_traits::ops::mul_add::MulAddAssign
[`MulAdd`]: num_traits::ops::mul_add::MulAdd
[`Num`]: num_traits::Num
[`One`]: num_traits::identities::One
[`Signed`]: num_traits::sign::Signed
[`Unsigned`]: num_traits::sign::Unsigned
[`mul_add`]: num_traits::ops::mul_add::MulAdd::mul_add
[optional features]: crate#optional-features
"#
}

/// This trait provides methods common to all fixed-point numbers.
///
/// It can be helpful when writing generic code that makes use of
/// fixed-point numbers. For methods only available on signed
/// fixed-point numbers, use the [`FixedSigned`] trait instead, and
/// for methods only available on unsigned fixed-point numbers, use
/// [`FixedUnsigned`].
///
/// This trait is sealed and cannot be implemented for more types; it
/// is implemented for [`FixedI8`], [`FixedI16`], [`FixedI32`],
/// [`FixedI64`], [`FixedI128`], [`FixedU8`], [`FixedU16`],
/// [`FixedU32`], [`FixedU64`], and [`FixedU128`].
///
/// # Examples
///
/// ```rust
/// #![feature(generic_const_exprs)]
/// # #![allow(incomplete_features)]
///
/// use fixed::{
///     traits::Fixed,
///     types::{I8F8, I16F16},
/// };
///
/// fn checked_add_twice<F: Fixed>(lhs: F, rhs: F) -> Option<F> {
///     lhs.checked_add(rhs)?.checked_add(rhs)
/// }
///
/// let val1 = checked_add_twice(I8F8::from_num(5), Fixed::from_num(1.75));
/// assert_eq!(val1, Some(Fixed::from_num(8.5)));
/// // can use with different fixed-point type
/// let val2 = checked_add_twice(I16F16::from_num(5), Fixed::from_num(1.75));
/// assert_eq!(val2, Some(Fixed::from_num(8.5)));
/// ```
///
/// The following example fails to compile, since the compiler cannot
/// infer that 500 in the `checked_mul_int` call is of type `F::Bits`.
///
/// ```rust,compile_fail
/// #![feature(generic_const_exprs)]
/// # #![allow(incomplete_features)]
///
/// use fixed::traits::Fixed;
///
/// fn checked_add_times_500<F: Fixed>(lhs: F, rhs: F) -> Option<F> {
///     rhs.checked_mul_int(500)?.checked_add(lhs)
/// }
/// ```
///
/// One way to fix this is to add a trait bound indicating that any
/// [`u16`] (which can represent 500) can be converted into `F::Bits`.
///
/// ```rust
/// #![feature(generic_const_exprs)]
/// # #![allow(incomplete_features)]
///
/// use fixed::{traits::Fixed, types::U12F4};
///
/// fn checked_add_times_500<F: Fixed>(lhs: F, rhs: F) -> Option<F>
/// where
///     u16: Into<F::Bits>,
/// {
///     rhs.checked_mul_int(500.into())?.checked_add(lhs)
/// }
///
/// let val = checked_add_times_500(U12F4::from_num(0.25), Fixed::from_num(1.5));
/// assert_eq!(val, Some(Fixed::from_num(750.25)));
/// ```
///
/// While this works in most cases, [`u16`] cannot be converted to
/// [`i16`], even if the value 500 does fit in [`i16`], so that the
/// following example would fail to compile.
///
/// ```rust,compile_fail
/// #![feature(generic_const_exprs)]
/// # #![allow(incomplete_features)]
///
/// use fixed::{traits::Fixed, types::I12F4};
///
/// fn checked_add_times_500<F: Fixed>(lhs: F, rhs: F) -> Option<F>
/// where
///     u16: Into<F::Bits>,
/// {
///     rhs.checked_mul_int(500.into())?.checked_add(lhs)
/// }
///
/// // I12F4::Bits is i16, and u16 does not implement Into<i16>
/// let val = checked_add_times_500(I12F4::from_num(0.25), Fixed::from_num(1.5));
/// # let _ = val;
/// ```
///
/// We can use [`TryFrom`] to fix this, as we know that
/// `F::Bits::try_from(500_u16)` will work for both [`u16`] and
/// [`i16`]. (The function will always return [`None`] when `F::Bits`
/// is [`u8`] or [`i8`].)
///
/// ```rust
/// #![feature(generic_const_exprs)]
/// # #![allow(incomplete_features)]
///
/// use fixed::{traits::Fixed, types::I12F4};
///
/// fn checked_add_times_500<F: Fixed>(lhs: F, rhs: F) -> Option<F>
/// where
///     u16: TryInto<F::Bits>,
/// {
///     rhs.checked_mul_int(500.try_into().ok()?)?.checked_add(lhs)
/// }
///
/// let val = checked_add_times_500(I12F4::from_num(0.25), Fixed::from_num(1.5));
/// assert_eq!(val, Some(Fixed::from_num(750.25)));
/// ```
///
/// [`TryFrom`]: core::convert::TryFrom
pub trait Fixed
where
    Self: Debug + Default + Hash + Ord,
    Self: Pod + TransparentWrapper<<Self as Fixed>::Bits>,
    Self: FromFixed + ToFixed,
    Self: Add<Output = Self> + AddAssign,
    Self: Sub<Output = Self> + SubAssign,
    Self: Mul<Output = Self> + MulAssign,
    Self: Rem<Output = Self> + RemAssign,
    Self: Mul<<Self as Fixed>::Bits, Output = Self> + MulAssign<<Self as Fixed>::Bits>,
    Self: Div<<Self as Fixed>::Bits, Output = Self> + DivAssign<<Self as Fixed>::Bits>,
    Self: Not<Output = Self>,
    Self: BitAnd<Output = Self> + BitAndAssign,
    Self: BitOr<Output = Self> + BitOrAssign,
    Self: BitXor<Output = Self> + BitXorAssign,
    Self: Shl<u32, Output = Self> + ShlAssign<u32>,
    Self: Shr<u32, Output = Self> + ShrAssign<u32>,
    Self: Sum + Product,
    Self: PartialOrd<i8> + PartialOrd<i16> + PartialOrd<i32>,
    Self: PartialOrd<i64> + PartialOrd<i128> + PartialOrd<isize>,
    Self: PartialOrd<u8> + PartialOrd<u16> + PartialOrd<u32>,
    Self: PartialOrd<u64> + PartialOrd<u128> + PartialOrd<usize>,
    Self: PartialOrd<f16> + PartialOrd<bf16>,
    Self: PartialOrd<f32> + PartialOrd<f64>,
    Self: PartialOrd<F128>,
    Self: Sealed,
{
    /// The primitive integer underlying type.
    ///
    /// # Examples
    ///
    /// ```rust
    /// #![feature(generic_const_exprs)]
    /// # #![allow(incomplete_features)]
    ///
    /// use fixed::{traits::Fixed, types::I16F16};
    /// // 32-bit DELTA is 0x0000_0001_i32
    /// const DELTA_BITS: <I16F16 as Fixed>::Bits = I16F16::DELTA.to_bits();
    /// assert_eq!(DELTA_BITS, 1i32);
    /// ```
    type Bits: FixedBits + From<Self::NonZeroBits>;

    /// The non-zero wrapped version of [`Bits`].
    ///
    /// # Examples
    ///
    /// ```rust
    /// #![feature(generic_const_exprs)]
    /// # #![allow(incomplete_features)]
    ///
    /// use fixed::{traits::Fixed, types::I16F16};
    /// let val = I16F16::from_num(31);
    /// let non_zero_5 = <I16F16 as Fixed>::NonZeroBits::new(5).unwrap();
    /// assert_eq!(val % non_zero_5, val % 5);
    /// ```
    ///
    /// [`Bits`]: Fixed::Bits
    type NonZeroBits: TryFrom<Self::Bits>;
<<<<<<< HEAD
=======

    /// A byte array with the same size as the type.
    ///
    /// # Examples
    ///
    /// ```rust
    /// use fixed::{traits::Fixed, types::I16F16};
    /// // 32-bit DELTA is 0x0000_0001_i32
    /// const DELTA_LE_BYTES: <I16F16 as Fixed>::Bytes = I16F16::DELTA.to_le_bytes();
    /// assert_eq!(DELTA_LE_BYTES, 1i32.to_le_bytes());
    /// ```
    type Bytes;

    /// The number of fractional bits as a compile-time [`Unsigned`] as provided
    /// by the [*typenum* crate].
    ///
    /// <code>\<F as [Fixed]>::Frac::[U32]</code> is equivalent to
    /// <code>\<F as [Fixed]>::[FRAC\_NBITS]</code>.
    ///
    /// `Frac` can be used as the generic parameter of fixed-point number types.
    ///
    /// # Examples
    ///
    /// ```rust
    /// use fixed::{traits::Fixed, types::extra::U16, FixedI32, FixedI64};
    /// type Fix1 = FixedI32::<U16>;
    /// assert_eq!(Fix1::FRAC_NBITS, 16);
    /// assert_eq!(Fix1::INT_NBITS, 32 - 16);
    /// type Fix2 = FixedI64::<<Fix1 as Fixed>::Frac>;
    /// assert_eq!(Fix2::FRAC_NBITS, 16);
    /// assert_eq!(Fix2::INT_NBITS, 64 - 16);
    /// ```
    ///
    /// [*typenum* crate]: https://crates.io/crates/typenum
    /// [U32]: crate::types::extra::Unsigned::U32
    /// [FRAC\_NBITS]: Fixed::FRAC_NBITS
    type Frac: Unsigned;
>>>>>>> 31500cdf

    /// An unsigned fixed-point number type with the same number of integer and
    /// fractional bits as `Self`.
    ///
    /// If `Self` is signed, then `Self::Signed` is the same as `Self`.
    ///
    /// # Examples
    ///
    /// ```rust
    /// #![feature(generic_const_exprs)]
    /// # #![allow(incomplete_features)]
    ///
    /// use fixed::{
    ///     traits::Fixed,
    ///     types::{I16F16, U16F16},
    /// };
    /// // I16F16::Signed is I16F16
    /// assert_eq!(<I16F16 as Fixed>::Signed::FRAC_BITS, I16F16::FRAC_BITS);
    /// assert_eq!(<I16F16 as Fixed>::Signed::INT_BITS, I16F16::INT_BITS);
    /// assert_eq!(<I16F16 as Fixed>::Signed::IS_SIGNED, I16F16::IS_SIGNED);
    /// // U16F16::Signed is I16F16
    /// assert_eq!(<U16F16 as Fixed>::Signed::FRAC_BITS, I16F16::FRAC_BITS);
    /// assert_eq!(<U16F16 as Fixed>::Signed::INT_BITS, I16F16::INT_BITS);
    /// assert_eq!(<U16F16 as Fixed>::Signed::IS_SIGNED, I16F16::IS_SIGNED);
    /// ```
    ///
    /// [I16F16]: crate::types::I16F16
    /// [U16F16]: crate::types::U16F16
    /// [types]: crate::types
    type Signed: FixedSigned;

    /// An unsigned fixed-point number type with the same number of integer and
    /// fractional bits as `Self`.
    ///
    /// If `Self` is unsigned, then `Self::Unsigned` is the same as `Self`.
    ///
    /// # Examples
    ///
    /// ```rust
    /// #![feature(generic_const_exprs)]
    /// # #![allow(incomplete_features)]
    ///
    /// use fixed::{
    ///     traits::Fixed,
    ///     types::{I16F16, U16F16},
    /// };
    /// // I16F16::Unsigned is U16F16
    /// assert_eq!(<I16F16 as Fixed>::Unsigned::FRAC_BITS, U16F16::FRAC_BITS);
    /// assert_eq!(<I16F16 as Fixed>::Unsigned::INT_BITS, U16F16::INT_BITS);
    /// assert_eq!(<I16F16 as Fixed>::Unsigned::IS_SIGNED, U16F16::IS_SIGNED);
    /// // U16F16::Unsigned is U16F16
    /// assert_eq!(<U16F16 as Fixed>::Unsigned::FRAC_BITS, U16F16::FRAC_BITS);
    /// assert_eq!(<U16F16 as Fixed>::Unsigned::INT_BITS, U16F16::INT_BITS);
    /// assert_eq!(<U16F16 as Fixed>::Unsigned::IS_SIGNED, U16F16::IS_SIGNED);
    /// ```
    ///
    /// [I16F16]: crate::types::I16F16
    /// [U16F16]: crate::types::U16F16
    /// [types]: crate::types
    type Unsigned: FixedUnsigned;

    /// Returns a reference to `self` as [`FixedSigned`] if the type is signed,
    /// or [`None`] if it is unsigned.
    ///
    /// # Examples
    ///
    /// ```rust
    /// #![feature(generic_const_exprs)]
    /// # #![allow(incomplete_features)]
    ///
    /// use fixed::{
    ///     traits::Fixed,
    ///     types::{I16F16, U16F16},
    /// };
    ///
    /// let i = I16F16::from_num(-3.5);
    /// match i.get_signed() {
    ///     Some(signed) => assert_eq!(signed.signum(), -1),
    ///     None => unreachable!(),
    /// }
    ///
    /// let u = U16F16::from_num(3.5);
    /// assert!(u.get_signed().is_none());
    /// ```
    #[inline]
    fn get_signed(&self) -> Option<&Self::Signed> {
        if Self::IS_SIGNED {
            Some(bytemuck::cast_ref(self))
        } else {
            None
        }
    }

    /// Returns a reference to `self` as [`FixedUnsigned`] if the type is
    /// unsigned, or [`None`] if it is signed.
    ///
    /// # Examples
    ///
    /// ```rust
    /// #![feature(generic_const_exprs)]
    /// # #![allow(incomplete_features)]
    ///
    /// use fixed::{
    ///     traits::Fixed,
    ///     types::{I16F16, U16F16},
    /// };
    ///
    /// let u = U16F16::from_num(3.5);
    /// match u.get_unsigned() {
    ///     Some(unsigned) => assert_eq!(unsigned.next_power_of_two(), 4),
    ///     None => unreachable!(),
    /// }
    ///
    /// let i = I16F16::from_num(3.5);
    /// assert!(i.get_unsigned().is_none());
    /// ```
    #[inline]
    fn get_unsigned(&self) -> Option<&Self::Unsigned> {
        if Self::IS_SIGNED {
            None
        } else {
            Some(bytemuck::cast_ref(self))
        }
    }

    /// Returns a mutable reference to `self` as [`FixedSigned`] if the type is
    /// signed, or [`None`] if it is unsigned.
    ///
    /// # Examples
    ///
    /// ```rust
    /// #![feature(generic_const_exprs)]
    /// # #![allow(incomplete_features)]
    ///
    /// use fixed::{
    ///     traits::Fixed,
    ///     types::{I16F16, U16F16},
    /// };
    ///
    /// let mut i = I16F16::from_num(-3.5);
    /// match i.get_signed_mut() {
    ///     Some(signed) => *signed = signed.signum(),
    ///     None => unreachable!(),
    /// }
    /// assert_eq!(i, -1);
    ///
    /// let mut u = U16F16::from_num(3.5);
    /// assert!(u.get_signed_mut().is_none());
    /// ```
    #[inline]
    fn get_signed_mut(&mut self) -> Option<&mut Self::Signed> {
        if Self::IS_SIGNED {
            Some(bytemuck::cast_mut(self))
        } else {
            None
        }
    }

    /// Returns a mutable reference to `self` as [`FixedUnsigned`] if the type
    /// is unsigned, or [`None`] if it is signed.
    ///
    /// # Examples
    ///
    /// ```rust
    /// #![feature(generic_const_exprs)]
    /// # #![allow(incomplete_features)]
    ///
    /// use fixed::{
    ///     traits::Fixed,
    ///     types::{I16F16, U16F16},
    /// };
    ///
    /// let mut u = U16F16::from_num(3.5);
    /// match u.get_unsigned_mut() {
    ///     Some(unsigned) => *unsigned = unsigned.next_power_of_two(),
    ///     None => unreachable!(),
    /// }
    /// assert_eq!(u, 4);
    ///
    /// let mut i = I16F16::from_num(3.5);
    /// assert!(i.get_unsigned_mut().is_none());
    /// ```
    #[inline]
    fn get_unsigned_mut(&mut self) -> Option<&mut Self::Unsigned> {
        if Self::IS_SIGNED {
            None
        } else {
            Some(bytemuck::cast_mut(self))
        }
    }

    /// Zero.
    ///
    /// See also <code>FixedI32::[ZERO][FixedI32::ZERO]</code> and
    /// <code>FixedU32::[ZERO][FixedU32::ZERO]</code>.
    const ZERO: Self;

    /// The difference between any two successive representable numbers, <i>Δ</i>.
    ///
    /// See also <code>FixedI32::[DELTA][FixedI32::DELTA]</code> and
    /// <code>FixedU32::[DELTA][FixedU32::DELTA]</code>.
    const DELTA: Self;

    /// The smallest value that can be represented.
    ///
    /// See also <code>FixedI32::[MIN][FixedI32::MIN]</code> and
    /// <code>FixedU32::[MIN][FixedU32::MIN]</code>.
    const MIN: Self;

    /// The largest value that can be represented.
    ///
    /// See also <code>FixedI32::[MAX][FixedI32::MAX]</code> and
    /// <code>FixedU32::[MAX][FixedU32::MAX]</code>.
    const MAX: Self;

    /// [`true`] if the type is signed.
    ///
    /// See also <code>FixedI32::[IS\_SIGNED][FixedI32::IS_SIGNED]</code> and
    /// <code>FixedU32::[IS\_SIGNED][FixedU32::IS_SIGNED]</code>.
    const IS_SIGNED: bool;

    /// The number of integer bits.
    ///
    /// See also <code>FixedI32::[INT\_NBITS][FixedI32::INT_BITS]</code> and
    /// <code>FixedU32::[INT\_NBITS][FixedU32::INT_BITS]</code>.
    const INT_BITS: i32;

    /// The number of fractional bits.
    ///
    /// See also <code>FixedI32::[FRAC\_NBITS][FixedI32::FRAC_BITS]</code> and
    /// <code>FixedU32::[FRAC\_NBITS][FixedU32::FRAC_BITS]</code>.
    const FRAC_BITS: i32;

    /// Creates a fixed-point number that has a bitwise representation
    /// identical to the given integer.
    ///
    /// See also <code>FixedI32::[from\_bits][FixedI32::from_bits]</code> and
    /// <code>FixedU32::[from\_bits][FixedU32::from_bits]</code>.
    fn from_bits(bits: Self::Bits) -> Self;

    /// Creates an integer that has a bitwise representation identical
    /// to the given fixed-point number.
    ///
    /// See also <code>FixedI32::[to\_bits][FixedI32::to_bits]</code> and
    /// <code>FixedU32::[to\_bits][FixedU32::to_bits]</code>.
    fn to_bits(self) -> Self::Bits;

    /// Converts a fixed-point number from big endian to the target’s endianness.
    ///
    /// See also <code>FixedI32::[from\_be][FixedI32::from_be]</code> and
    /// <code>FixedU32::[from\_be][FixedU32::from_be]</code>.
    fn from_be(fixed: Self) -> Self;

    /// Converts a fixed-point number from little endian to the target’s endianness.
    ///
    /// See also <code>FixedI32::[from\_le][FixedI32::from_le]</code> and
    /// <code>FixedU32::[from\_le][FixedU32::from_le]</code>.
    fn from_le(fixed: Self) -> Self;

    /// Converts this fixed-point number to big endian from the target’s endianness.
    ///
    /// See also <code>FixedI32::[to\_be][FixedI32::to_be]</code> and
    /// <code>FixedU32::[to\_be][FixedU32::to_be]</code>.
    #[must_use]
    fn to_be(self) -> Self;

    /// Converts this fixed-point number to little endian from the target’s endianness.
    ///
    /// See also <code>FixedI32::[to\_le][FixedI32::to_le]</code> and
    /// <code>FixedU32::[to\_le][FixedU32::to_le]</code>.
    #[must_use]
    fn to_le(self) -> Self;

    ///Reverses the byte order of the fixed-point number.
    ///
    /// See also <code>FixedI32::[swap\_bytes][FixedI32::swap_bytes]</code> and
    /// <code>FixedU32::[swap\_bytes][FixedU32::swap_bytes]</code>.
    #[must_use]
    fn swap_bytes(self) -> Self;

    /// Creates a fixed-point number from its representation as a byte
    /// array in big endian.
    ///
    /// See also
    /// <code>FixedI32::[from\_be\_bytes][FixedI32::from_be_bytes]</code> and
    /// <code>FixedU32::[from\_be\_bytes][FixedU32::from_be_bytes]</code>.
    fn from_be_bytes(bytes: [u8; size_of::<Self>()]) -> Self;

    /// Creates a fixed-point number from its representation as a byte
    /// array in little endian.
    ///
    /// See also
    /// <code>FixedI32::[from\_le\_bytes][FixedI32::from_le_bytes]</code> and
    /// <code>FixedU32::[from\_le\_bytes][FixedU32::from_le_bytes]</code>.
    fn from_le_bytes(bytes: [u8; size_of::<Self>()]) -> Self;

    /// Creates a fixed-point number from its representation as a byte
    /// array in native endian.
    ///
    /// See also
    /// <code>FixedI32::[from\_ne\_bytes][FixedI32::from_ne_bytes]</code> and
    /// <code>FixedU32::[from\_ne\_bytes][FixedU32::from_ne_bytes]</code>.
    fn from_ne_bytes(bytes: [u8; size_of::<Self>()]) -> Self;

    /// Returns the memory representation of this fixed-point number
    /// as a byte array in big-endian byte order.
    ///
    /// See also <code>FixedI32::[to\_be\_bytes][FixedI32::to_be_bytes]</code>
    /// and <code>FixedU32::[to\_be\_bytes][FixedU32::to_be_bytes]</code>.
    fn to_be_bytes(self) -> [u8; size_of::<Self>()];

    /// Returns the memory representation of this fixed-point number
    /// as a byte array in little-endian byte order.
    ///
    /// See also <code>FixedI32::[to\_le\_bytes][FixedI32::to_le_bytes]</code>
    /// and <code>FixedU32::[to\_le\_bytes][FixedU32::to_le_bytes]</code>.
    fn to_le_bytes(self) -> [u8; size_of::<Self>()];

    /// Returns the memory representation of this fixed-point number
    /// as a byte array in native byte order.
    ///
    /// See also <code>FixedI32::[to\_ne\_bytes][FixedI32::to_ne_bytes]</code>
    /// and <code>FixedU32::[to\_ne\_bytes][FixedU32::to_ne_bytes]</code>.
    fn to_ne_bytes(self) -> [u8; size_of::<Self>()];

    /// Creates a fixed-point number from another number.
    ///
    /// Returns the same value as
    /// <code>src.[to\_fixed][ToFixed::to_fixed]\()</code>.
    ///
    /// See also <code>FixedI32::[from\_num][FixedI32::from_num]</code> and
    /// <code>FixedU32::[from\_num][FixedU32::from_num]</code>.
    fn from_num<Src: ToFixed>(src: Src) -> Self;

    /// Converts a fixed-point number to another number.
    ///
    /// Returns the same value as
    /// <code>Dst::[from\_fixed][FromFixed::from_fixed]\(self)</code>.
    ///
    /// See also <code>FixedI32::[to\_num][FixedI32::to_num]</code> and
    /// <code>FixedU32::[to\_num][FixedU32::to_num]</code>.
    fn to_num<Dst: FromFixed>(self) -> Dst;

    /// Creates a fixed-point number from another number if it fits,
    /// otherwise returns [`None`].
    ///
    /// Returns the same value as
    /// <code>src.[checked\_to\_fixed][ToFixed::checked_to_fixed]\()</code>.
    ///
    /// See also
    /// <code>FixedI32::[checked\_from\_num][FixedI32::checked_from_num]</code>
    /// and
    /// <code>FixedU32::[checked\_from\_num][FixedU32::checked_from_num]</code>.
    fn checked_from_num<Src: ToFixed>(src: Src) -> Option<Self>;

    /// Converts a fixed-point number to another number if it fits,
    /// otherwise returns [`None`].
    ///
    /// Returns the same value as
    /// <code>Dst::[checked\_from\_fixed][FromFixed::checked_from_fixed]\(self)</code>.
    ///
    /// See also
    /// <code>FixedI32::[checked\_to\_num][FixedI32::checked_to_num]</code> and
    /// <code>FixedU32::[checked\_to\_num][FixedU32::checked_to_num]</code>.
    fn checked_to_num<Dst: FromFixed>(self) -> Option<Dst>;

    /// Creates a fixed-point number from another number, saturating the
    /// value if it does not fit.
    ///
    /// Returns the same value as
    /// <code>src.[saturating\_to\_fixed][ToFixed::saturating_to_fixed]\()</code>.
    ///
    /// See also
    /// <code>FixedI32::[saturating\_from\_num][FixedI32::saturating_from_num]</code>
    /// and
    /// <code>FixedU32::[saturating\_from\_num][FixedU32::saturating_from_num]</code>.
    fn saturating_from_num<Src: ToFixed>(src: Src) -> Self;

    /// Converts a fixed-point number to another number, saturating the
    /// value if it does not fit.
    ///
    /// Returns the same value as
    /// <code>Dst::[saturating\_from\_fixed][FromFixed::saturating_from_fixed]\(self)</code>.
    ///
    /// See also
    /// <code>FixedI32::[saturating\_to\_num][FixedI32::saturating_to_num]</code>
    /// and
    /// <code>FixedU32::[saturating\_to\_num][FixedU32::saturating_to_num]</code>.
    fn saturating_to_num<Dst: FromFixed>(self) -> Dst;

    /// Creates a fixed-point number from another number, wrapping the
    /// value on overflow.
    ///
    /// Returns the same value as
    /// <code>src.[wrapping\_to\_fixed][ToFixed::wrapping_to_fixed]\()</code>.
    ///
    /// See also
    /// <code>FixedI32::[wrapping\_from\_num][FixedI32::wrapping_from_num]</code>
    /// and
    /// <code>FixedU32::[wrapping\_from\_num][FixedU32::wrapping_from_num]</code>.
    fn wrapping_from_num<Src: ToFixed>(src: Src) -> Self;

    /// Converts a fixed-point number to another number, wrapping the
    /// value on overflow.
    ///
    /// Returns the same value as
    /// <code>Dst::[wrapping\_from\_fixed][FromFixed::wrapping_from_fixed]\(self)</code>.
    ///
    /// See also
    /// <code>FixedI32::[wrapping\_to\_num][FixedI32::wrapping_to_num]</code>
    /// and
    /// <code>FixedU32::[wrapping\_to\_num][FixedU32::wrapping_to_num]</code>.
    fn wrapping_to_num<Dst: FromFixed>(self) -> Dst;

    /// Creates a fixed-point number from another number, panicking on overflow.
    ///
    /// Returns the same value as
    /// <code>src.[unwrapped\_to\_fixed][ToFixed::unwrapped_to_fixed]\()</code>.
    ///
    /// See also
    /// <code>FixedI32::[unwrapped\_from\_num][FixedI32::unwrapped_from_num]</code>
    /// and
    /// <code>FixedU32::[unwrapped\_from\_num][FixedU32::unwrapped_from_num]</code>.
    ///
    /// # Panics
    ///
    /// Panics if the value does not fit.
    #[track_caller]
    fn unwrapped_from_num<Src: ToFixed>(src: Src) -> Self;

    /// Converts a fixed-point number to another number, panicking on overflow.
    ///
    /// Returns the same value as
    /// <code>Dst::[unwrapped\_from\_fixed][FromFixed::unwrapped_from_fixed]\(self)</code>.
    ///
    /// See also
    /// <code>FixedI32::[unwrapped\_to\_num][FixedI32::unwrapped_to_num]</code>
    /// and
    /// <code>FixedU32::[unwrapped\_to\_num][FixedU32::unwrapped_to_num]</code>.
    ///
    /// # Panics
    ///
    /// Panics if the value does not fit.
    #[track_caller]
    fn unwrapped_to_num<Dst: FromFixed>(self) -> Dst;

    /// Creates a fixed-point number from another number.
    ///
    /// Returns the same value as
    /// <code>src.[overflowing\_to\_fixed][ToFixed::overflowing_to_fixed]\()</code>.
    ///
    /// See also
    /// <code>FixedI32::[overflowing\_from\_num][FixedI32::overflowing_from_num]</code>
    /// and
    /// <code>FixedU32::[overflowing\_from\_num][FixedU32::overflowing_from_num]</code>.
    fn overflowing_from_num<Src: ToFixed>(src: Src) -> (Self, bool);

    /// Converts a fixed-point number to another number.
    ///
    /// Returns the same value as
    /// <code>Dst::[overflowing\_from\_fixed][FromFixed::overflowing_from_fixed]\(self)</code>.
    ///
    /// See also
    /// <code>FixedI32::[overflowing\_to\_num][FixedI32::overflowing_to_num]</code>
    /// and
    /// <code>FixedU32::[overflowing\_to\_num][FixedU32::overflowing_to_num]</code>.
    fn overflowing_to_num<Dst: FromFixed>(self) -> (Dst, bool);

    /// Returns the integer part.
    ///
    /// See also <code>FixedI32::[int][FixedI32::int]</code> and
    /// <code>FixedU32::[int][FixedU32::int]</code>.
    #[must_use]
    fn int(self) -> Self;

    /// Returns the fractional part.
    ///
    /// See also <code>FixedI32::[frac][FixedI32::frac]</code> and
    /// <code>FixedU32::[frac][FixedU32::frac]</code>.
    #[must_use]
    fn frac(self) -> Self;

    /// Rounds to the next integer towards 0.
    ///
    /// See also
    /// <code>FixedI32::[round\_to\_zero][FixedI32::round_to_zero]</code> and
    /// <code>FixedU32::[round\_to\_zero][FixedU32::round_to_zero]</code>.
    #[must_use]
    fn round_to_zero(self) -> Self;

    /// Rounds to the next integer towards +∞.
    ///
    /// See also <code>FixedI32::[ceil][FixedI32::ceil]</code> and
    /// <code>FixedU32::[ceil][FixedU32::ceil]</code>.
    #[must_use]
    fn ceil(self) -> Self;

    /// Rounds to the next integer towards &minus;∞.
    ///
    /// See also <code>FixedI32::[floor][FixedI32::floor]</code> and
    /// <code>FixedU32::[floor][FixedU32::floor]</code>.
    #[must_use]
    fn floor(self) -> Self;

    /// Rounds to the nearest integer, with ties rounded away from zero.
    ///
    /// See also <code>FixedI32::[round][FixedI32::round]</code> and
    /// <code>FixedU32::[round][FixedU32::round]</code>.
    #[must_use]
    fn round(self) -> Self;

    /// Rounds to the nearest integer, with ties rounded to even.
    ///
    /// See also
    /// <code>FixedI32::[round\_ties\_to\_even][FixedI32::round_ties_to_even]</code>
    /// and
    /// <code>FixedU32::[round\_ties\_to\_even][FixedU32::round_ties_to_even]</code>.
    #[must_use]
    fn round_ties_to_even(self) -> Self;

    /// Checked ceil. Rounds to the next integer towards +∞, returning
    /// [`None`] on overflow.
    ///
    /// See also <code>FixedI32::[checked\_ceil][FixedI32::checked_ceil]</code>
    /// and <code>FixedU32::[checked\_ceil][FixedU32::checked_ceil]</code>.
    fn checked_ceil(self) -> Option<Self>;

    /// Checked floor. Rounds to the next integer towards &minus;∞, returning
    /// [`None`] on overflow.
    ///
    /// See also
    /// <code>FixedI32::[checked\_floor][FixedI32::checked_floor]</code> and
    /// <code>FixedU32::[checked\_floor][FixedU32::checked_floor]</code>.
    fn checked_floor(self) -> Option<Self>;

    /// Checked round. Rounds to the nearest integer, with ties
    /// rounded away from zero, returning [`None`] on overflow.
    ///
    /// See also
    /// <code>FixedI32::[checked\_round][FixedI32::checked_round]</code> and
    /// <code>FixedU32::[checked\_round][FixedU32::checked_round]</code>.
    fn checked_round(self) -> Option<Self>;

    /// Checked round. Rounds to the nearest integer, with ties
    /// rounded to even, returning [`None`] on overflow.
    ///
    /// See also
    /// <code>FixedI32::[checked\_round\_ties\_to\_even][FixedI32::checked_round_ties_to_even]</code>
    /// and
    /// <code>FixedU32::[checked\_round\_ties\_to\_even][FixedU32::checked_round_ties_to_even]</code>.
    fn checked_round_ties_to_even(self) -> Option<Self>;

    /// Saturating ceil. Rounds to the next integer towards +∞,
    /// saturating on overflow.
    ///
    /// See also
    /// <code>FixedI32::[saturating\_ceil][FixedI32::saturating_ceil]</code> and
    /// <code>FixedU32::[saturating\_ceil][FixedU32::saturating_ceil]</code>.
    #[must_use]
    fn saturating_ceil(self) -> Self;

    /// Saturating floor. Rounds to the next integer towards &minus;∞,
    /// saturating on overflow.
    ///
    /// See also
    /// <code>FixedI32::[saturating\_floor][FixedI32::saturating_floor]</code>
    /// and
    /// <code>FixedU32::[saturating\_floor][FixedU32::saturating_floor]</code>.
    #[must_use]
    fn saturating_floor(self) -> Self;

    /// Saturating round. Rounds to the nearest integer, with ties
    /// rounded away from zero, and saturating on overflow.
    ///
    /// See also
    /// <code>FixedI32::[saturating\_round][FixedI32::saturating_round]</code>
    /// and
    /// <code>FixedU32::[saturating\_round][FixedU32::saturating_round]</code>.
    #[must_use]
    fn saturating_round(self) -> Self;

    /// Saturating round. Rounds to the nearest integer, with ties
    /// rounded to_even, and saturating on overflow.
    ///
    /// See also
    /// <code>FixedI32::[saturating\_round\_ties\_to\_even][FixedI32::saturating_round_ties_to_even]</code>
    /// and
    /// <code>FixedU32::[saturating\_round\_ties\_to\_even][FixedU32::saturating_round_ties_to_even]</code>.
    #[must_use]
    fn saturating_round_ties_to_even(self) -> Self;

    /// Wrapping ceil. Rounds to the next integer towards +∞, wrapping
    /// on overflow.
    ///
    /// See also
    /// <code>FixedI32::[wrapping\_ceil][FixedI32::wrapping_ceil]</code> and
    /// <code>FixedU32::[wrapping\_ceil][FixedU32::wrapping_ceil]</code>.
    #[must_use]
    fn wrapping_ceil(self) -> Self;

    /// Wrapping floor. Rounds to the next integer towards &minus;∞,
    /// wrapping on overflow.
    ///
    /// See also
    /// <code>FixedI32::[wrapping\_floor][FixedI32::wrapping_floor]</code> and
    /// <code>FixedU32::[wrapping\_floor][FixedU32::wrapping_floor]</code>.
    #[must_use]
    fn wrapping_floor(self) -> Self;

    /// Wrapping round. Rounds to the next integer to the nearest,
    /// with ties rounded away from zero, and wrapping on overflow.
    ///
    /// See also
    /// <code>FixedI32::[wrapping\_round][FixedI32::wrapping_round]</code> and
    /// <code>FixedU32::[wrapping\_round][FixedU32::wrapping_round]</code>.
    #[must_use]
    fn wrapping_round(self) -> Self;

    /// Wrapping round. Rounds to the next integer to the nearest,
    /// with ties rounded to even, and wrapping on overflow.
    ///
    /// See also
    /// <code>FixedI32::[wrapping\_round\_ties\_to\_even][FixedI32::wrapping_round_ties_to_even]</code>
    /// and
    /// <code>FixedU32::[wrapping\_round\_ties\_to\_even][FixedU32::wrapping_round_ties_to_even]</code>.
    #[must_use]
    fn wrapping_round_ties_to_even(self) -> Self;

    /// Unwrapped ceil. Rounds to the next integer towards +∞,
    /// panicking on overflow.
    ///
    /// See also
    /// <code>FixedI32::[unwrapped\_ceil][FixedI32::unwrapped_ceil]</code> and
    /// <code>FixedU32::[unwrapped\_ceil][FixedU32::unwrapped_ceil]</code>.
    ///
    /// # Panics
    ///
    /// Panics if the result does not fit.
    #[track_caller]
    #[must_use]
    fn unwrapped_ceil(self) -> Self;

    /// Unwrapped floor. Rounds to the next integer towards &minus;∞,
    /// panicking on overflow.
    ///
    /// See also
    /// <code>FixedI32::[unwrapped\_floor][FixedI32::unwrapped_floor]</code> and
    /// <code>FixedU32::[unwrapped\_floor][FixedU32::unwrapped_floor]</code>.
    ///
    /// # Panics
    ///
    /// Panics if the result does not fit.
    #[track_caller]
    #[must_use]
    fn unwrapped_floor(self) -> Self;

    /// Unwrapped round. Rounds to the next integer to the nearest,
    /// with ties rounded away from zero, and panicking on overflow.
    ///
    /// See also
    /// <code>FixedI32::[unwrapped\_round][FixedI32::unwrapped_round]</code> and
    /// <code>FixedU32::[unwrapped\_round][FixedU32::unwrapped_round]</code>.
    ///
    /// # Panics
    ///
    /// Panics if the result does not fit.
    #[track_caller]
    #[must_use]
    fn unwrapped_round(self) -> Self;

    /// Unwrapped round. Rounds to the next integer to the nearest,
    /// with ties rounded to even, and panicking on overflow.
    ///
    /// See also
    /// <code>FixedI32::[unwrapped\_round\_ties\_to\_even][FixedI32::unwrapped_round_ties_to_even]</code>
    /// and
    /// <code>FixedU32::[unwrapped\_round\_ties\_to\_even][FixedU32::unwrapped_round_ties_to_even]</code>.
    ///
    /// # Panics
    ///
    /// Panics if the result does not fit.
    #[track_caller]
    #[must_use]
    fn unwrapped_round_ties_to_even(self) -> Self;

    /// Overflowing ceil. Rounds to the next integer towards +∞.
    ///
    /// Returns a [tuple] of the fixed-point number and a [`bool`],
    /// indicating whether an overflow has occurred. On overflow, the
    /// wrapped value is returned.
    ///
    /// See also
    /// <code>FixedI32::[overflowing\_ceil][FixedI32::overflowing_ceil]</code>
    /// and
    /// <code>FixedU32::[overflowing\_ceil][FixedU32::overflowing_ceil]</code>.
    fn overflowing_ceil(self) -> (Self, bool);

    /// Overflowing floor. Rounds to the next integer towards &minus;∞.
    ///
    /// Returns a [tuple] of the fixed-point number and a [`bool`],
    /// indicating whether an overflow has occurred. On overflow, the
    /// wrapped value is returned.
    ///
    /// See also
    /// <code>FixedI32::[overflowing\_floor][FixedI32::overflowing_floor]</code>
    /// and
    /// <code>FixedU32::[overflowing\_floor][FixedU32::overflowing_floor]</code>.
    fn overflowing_floor(self) -> (Self, bool);

    /// Overflowing round. Rounds to the next integer to the nearest,
    /// with ties rounded away from zero.
    ///
    /// Returns a [tuple] of the fixed-point number and a [`bool`],
    /// indicating whether an overflow has occurred. On overflow, the
    /// wrapped value is returned.
    ///
    /// See also
    /// <code>FixedI32::[overflowing\_round][FixedI32::overflowing_round]</code>
    /// and
    /// <code>FixedU32::[overflowing\_round][FixedU32::overflowing_round]</code>.
    fn overflowing_round(self) -> (Self, bool);

    /// Overflowing round. Rounds to the next integer to the nearest,
    /// with ties rounded to even.
    ///
    /// Returns a [tuple] of the fixed-point number and a [`bool`],
    /// indicating whether an overflow has occurred. On overflow, the
    /// wrapped value is returned.
    ///
    /// See also
    /// <code>FixedI32::[overflowing\_round\_ties\_to\_even][FixedI32::overflowing_round_ties_to_even]</code>
    /// and
    /// <code>FixedU32::[overflowing\_round\_ties\_to\_even][FixedU32::overflowing_round_ties_to_even]</code>.
    fn overflowing_round_ties_to_even(self) -> (Self, bool);

    /// Returns the number of ones in the binary representation.
    ///
    /// See also <code>FixedI32::[count\_ones][FixedI32::count_ones]</code> and
    /// <code>FixedU32::[count\_ones][FixedU32::count_ones]</code>.
    #[doc(alias("popcount", "popcnt"))]
    fn count_ones(self) -> u32;

    /// Returns the number of zeros in the binary representation.
    ///
    /// See also <code>FixedI32::[count\_zeros][FixedI32::count_zeros]</code>
    /// and <code>FixedU32::[count\_zeros][FixedU32::count_zeros]</code>.
    fn count_zeros(self) -> u32;

    /// Returns the number of leading ones in the binary representation.
    ///
    /// See also <code>FixedI32::[leading\_ones][FixedI32::leading_ones]</code>
    /// and <code>FixedU32::[leading\_ones][FixedU32::leading_ones]</code>.
    fn leading_ones(self) -> u32;

    /// Returns the number of leading zeros in the binary representation.
    ///
    /// See also
    /// <code>FixedI32::[leading\_zeros][FixedI32::leading_zeros]</code> and
    /// <code>FixedU32::[leading\_zeros][FixedU32::leading_zeros]</code>.
    fn leading_zeros(self) -> u32;

    /// Returns the number of trailing ones in the binary representation.
    ///
    /// See also
    /// <code>FixedI32::[trailing\_ones][FixedI32::trailing_ones]</code> and
    /// <code>FixedU32::[trailing\_ones][FixedU32::trailing_ones]</code>.
    fn trailing_ones(self) -> u32;

    /// Returns the number of trailing zeros in the binary representation.
    ///
    /// See also
    /// <code>FixedI32::[trailing\_zeros][FixedI32::trailing_zeros]</code> and
    /// <code>FixedU32::[trailing\_zeros][FixedU32::trailing_zeros]</code>.
    fn trailing_zeros(self) -> u32;

    /// Integer base-2 logarithm, rounded down.
    ///
    /// See also <code>FixedI32::[int\_log2][FixedI32::int_log2]</code> and
    /// <code>FixedU32::[int\_log2][FixedU32::int_log2]</code>.
    ///
    /// # Panics
    ///
    /// Panics if the fixed-point number is ≤&nbsp;0.
    fn int_log2(self) -> i32;

    /// Checked integer base-2 logarithm, rounded down. Returns the
    /// logarithm or [`None`] if the fixed-point number is ≤&nbsp;0.
    ///
    /// See also
    /// <code>FixedI32::[checked\_int\_log2][FixedI32::checked_int_log2]</code>
    /// and
    /// <code>FixedU32::[checked\_int\_log2][FixedU32::checked_int_log2]</code>.
    fn checked_int_log2(self) -> Option<i32>;

    /// Reverses the order of the bits of the fixed-point number.
    ///
    /// See also <code>FixedI32::[reverse\_bits][FixedI32::reverse_bits]</code>
    /// and <code>FixedU32::[reverse\_bits][FixedU32::reverse_bits]</code>.
    #[must_use = "this returns the result of the operation, without modifying the original"]
    fn reverse_bits(self) -> Self;

    /// Shifts to the left by `n` bits, wrapping the truncated bits to the right end.
    ///
    /// See also <code>FixedI32::[rotate\_left][FixedI32::rotate_left]</code>
    /// and <code>FixedU32::[rotate\_left][FixedU32::rotate_left]</code>.
    #[must_use = "this returns the result of the operation, without modifying the original"]
    fn rotate_left(self, n: u32) -> Self;

    /// Shifts to the right by `n` bits, wrapping the truncated bits to the left end.
    ///
    /// See also <code>FixedI32::[rotate\_right][FixedI32::rotate_right]</code>
    /// and <code>FixedU32::[rotate\_right][FixedU32::rotate_right]</code>.
    #[must_use = "this returns the result of the operation, without modifying the original"]
    fn rotate_right(self, n: u32) -> Self;

    /// Returns [`true`] if the number is zero.
    ///
    /// See also <code>FixedI32::[is\_zero][FixedI32::is_zero]</code> and
    /// <code>FixedU32::[is\_zero][FixedU32::is_zero]</code>.
    fn is_zero(self) -> bool;

    /// Returns the distance from `self` to `other`.
    ///
    /// See also <code>FixedI32::[dist][FixedI32::dist]</code> and
    /// <code>FixedU32::[dist][FixedU32::dist]</code>.
    #[must_use = "this returns the result of the operation, without modifying the original"]
    fn dist(self, other: Self) -> Self;

    /// Returns the absolute value of the difference between `self` and `other`
    /// using an unsigned type without any wrapping or panicking.
    ///
    /// See also <code>FixedI32::[abs\_diff][FixedI32::abs_diff]</code> and
    /// <code>FixedU32::[abs\_diff][FixedU32::abs_diff]</code>.
    #[must_use = "this returns the result of the operation, without modifying the original"]
    fn abs_diff(self, other: Self) -> Self::Unsigned;

    /// Returns the mean of `self` and `other`.
    ///
    /// See also <code>FixedI32::[mean][FixedI32::mean]</code> and
    /// <code>FixedU32::[mean][FixedU32::mean]</code>.
    #[must_use = "this returns the result of the operation, without modifying the original"]
    fn mean(self, other: Self) -> Self;

<<<<<<< HEAD
=======
    /// Returns the reciprocal.
    ///
    /// See also <code>FixedI32::[recip][FixedI32::recip]</code> and
    /// <code>FixedU32::[recip][FixedU32::recip]</code>.
    ///
    /// # Panics
    ///
    /// Panics if `self` is zero.
    #[must_use]
    fn recip(self) -> Self;

    /// Returns the next multiple of `other`.
    ///
    /// See also
    /// <code>FixedI32::[next\_multiple\_of][FixedI32::next_multiple_of]</code>
    /// and
    /// <code>FixedU32::[next\_multiple\_of][FixedU32::next_multiple_of]</code>.
    ///
    /// # Panics
    ///
    /// Panics if `other` is zero.
    #[must_use]
    fn next_multiple_of(self, other: Self) -> Self;

>>>>>>> 31500cdf
    /// Multiply and add. Returns `self` × `mul` + `add`.
    ///
    /// Note that the inherent [`mul_add`] method is more flexible
    /// than this method and allows the `mul` parameter to have a
    /// fixed-point type like `self` but with a different number of
    /// fractional bits.
    ///
    /// [`mul_add`]: FixedI32::mul_add
    ///
    /// See also <code>FixedI32::[mul\_add][FixedI32::mul_add]</code> and
    /// <code>FixedU32::[mul\_add][FixedU32::mul_add]</code>.
    #[must_use = "this returns the result of the operation, without modifying the original"]
    fn mul_add(self, mul: Self, add: Self) -> Self;

    /// Multiply and accumulate. Adds (`a` × `b`) to `self`.
    ///
    /// Note that the inherent [`mul_acc`] method is more flexible than this
    /// method and allows the `a` and `b` parameters to have a fixed-point type
    /// like `self` but with a different number of fractional bits.
    ///
    /// [`mul_acc`]: FixedI32::mul_acc
    ///
    /// See also <code>FixedI32::[mul\_acc][FixedI32::mul_acc]</code> and
    /// <code>FixedU32::[mul\_acc][FixedU32::mul_acc]</code>.
    fn mul_acc(&mut self, a: Self, b: Self);

    /// Remainder for Euclidean division.
    ///
    /// See also <code>FixedI32::[rem\_euclid][FixedI32::rem_euclid]</code> and
    /// <code>FixedU32::[rem\_euclid][FixedU32::rem_euclid]</code>.
    ///
    /// # Panics
    ///
    /// Panics if the divisor is zero.
    #[must_use = "this returns the result of the operation, without modifying the original"]
    fn rem_euclid(self, rhs: Self) -> Self;

    /// Checked negation. Returns the negated value, or [`None`] on overflow.
    ///
    /// See also <code>FixedI32::[checked\_neg][FixedI32::checked_neg]</code>
    /// and <code>FixedU32::[checked\_neg][FixedU32::checked_neg]</code>.
    fn checked_neg(self) -> Option<Self>;

    /// Checked addition. Returns the sum, or [`None`] on overflow.
    ///
    /// See also <code>FixedI32::[checked\_add][FixedI32::checked_add]</code>
    /// and <code>FixedU32::[checked\_add][FixedU32::checked_add]</code>.
    #[must_use = "this returns the result of the operation, without modifying the original"]
    fn checked_add(self, rhs: Self) -> Option<Self>;

    /// Checked subtraction. Returns the difference, or [`None`] on overflow.
    ///
    /// See also <code>FixedI32::[checked\_sub][FixedI32::checked_sub]</code>
    /// and <code>FixedU32::[checked\_sub][FixedU32::checked_sub]</code>.
    #[must_use = "this returns the result of the operation, without modifying the original"]
    fn checked_sub(self, rhs: Self) -> Option<Self>;

    /// Checked multiplication. Returns the product, or [`None`] on overflow.
    ///
    /// See also <code>FixedI32::[checked\_mul][FixedI32::checked_mul]</code>
    /// and <code>FixedU32::[checked\_mul][FixedU32::checked_mul]</code>.
    #[must_use = "this returns the result of the operation, without modifying the original"]
    fn checked_mul(self, rhs: Self) -> Option<Self>;

    /// Checked remainder. Returns the remainder, or [`None`] if the
    /// divisor is zero.
    ///
    /// See also <code>FixedI32::[checked\_rem][FixedI32::checked_rem]</code>
    /// and <code>FixedU32::[checked\_rem][FixedU32::checked_rem]</code>.
    #[must_use = "this returns the result of the operation, without modifying the original"]
    fn checked_rem(self, rhs: Self) -> Option<Self>;

<<<<<<< HEAD
=======
    /// Checked reciprocal. Returns the reciprocal, or [`None`] if
    /// `self` is zero or on overflow.
    ///
    /// See also
    /// <code>FixedI32::[checked\_recip][FixedI32::checked_recip]</code> and
    /// <code>FixedU32::[checked\_recip][FixedU32::checked_recip]</code>.
    fn checked_recip(self) -> Option<Self>;

    /// Checked next multiple of `other`. Returns the next multiple, or [`None`]
    /// if `other` is zero or on overflow.
    ///
    /// See also
    /// <code>FixedI32::[checked\_next\_multiple\_of][FixedI32::checked_next_multiple_of]</code>
    /// and
    /// <code>FixedU32::[checked\_next\_multiple\_of][FixedU32::checked_next_multiple_of]</code>.
    #[must_use]
    fn checked_next_multiple_of(self, other: Self) -> Option<Self>;

>>>>>>> 31500cdf
    /// Checked multiply and add. Returns `self` × `mul` + `add`, or [`None`] on overflow.
    ///
    /// See also
    /// <code>FixedI32::[checked\_mul\_add][FixedI32::checked_mul_add]</code>
    /// and
    /// <code>FixedU32::[checked\_mul\_add][FixedU32::checked_mul_add]</code>.
    #[must_use = "this returns the result of the operation, without modifying the original"]
    fn checked_mul_add(self, mul: Self, add: Self) -> Option<Self>;

    /// Checked multiply and accumulate. Adds (`a` × `b`) to `self`, or returns
    /// [`None`] on overflow.
    ///
    /// See also
    /// <code>FixedI32::[checked\_mul\_acc][FixedI32::checked_mul_acc]</code>
    /// and
    /// <code>FixedU32::[checked\_mul\_acc][FixedU32::checked_mul_acc]</code>.
    #[must_use = "this `Option` may be a `None` variant indicating overflow, which should be handled"]
    fn checked_mul_acc(&mut self, a: Self, b: Self) -> Option<()>;

    /// Checked remainder for Euclidean division. Returns the
    /// remainder, or [`None`] if the divisor is zero.
    ///
    /// See also
    /// <code>FixedI32::[checked\_rem\_euclid][FixedI32::checked_rem_euclid]</code>
    /// and
    /// <code>FixedU32::[checked\_rem\_euclid][FixedU32::checked_rem_euclid]</code>.
    #[must_use = "this returns the result of the operation, without modifying the original"]
    fn checked_rem_euclid(self, rhs: Self) -> Option<Self>;

    /// Checked multiplication by an integer. Returns the product, or
    /// [`None`] on overflow.
    ///
    /// See also
    /// <code>FixedI32::[checked\_mul\_int][FixedI32::checked_mul_int]</code>
    /// and
    /// <code>FixedU32::[checked\_mul\_int][FixedU32::checked_mul_int]</code>.
    #[must_use = "this returns the result of the operation, without modifying the original"]
    fn checked_mul_int(self, rhs: Self::Bits) -> Option<Self>;

    /// Checked division by an integer. Returns the quotient, or
    /// [`None`] if the divisor is zero or if the division results in
    /// overflow.
    ///
    /// See also
    /// <code>FixedI32::[checked\_div\_int][FixedI32::checked_div_int]</code>
    /// and
    /// <code>FixedU32::[checked\_div\_int][FixedU32::checked_div_int]</code>.
    #[must_use = "this returns the result of the operation, without modifying the original"]
    fn checked_div_int(self, rhs: Self::Bits) -> Option<Self>;

    /// Checked shift left. Returns the shifted number, or [`None`] if
    /// `rhs`&nbsp;≥ the number of bits.
    ///
    /// See also <code>FixedI32::[checked\_shl][FixedI32::checked_shl]</code>
    /// and <code>FixedU32::[checked\_shl][FixedU32::checked_shl]</code>.
    #[must_use = "this returns the result of the operation, without modifying the original"]
    fn checked_shl(self, rhs: u32) -> Option<Self>;

    /// Checked shift right. Returns the shifted number, or [`None`]
    /// if `rhs`&nbsp;≥ the number of bits.
    ///
    /// See also <code>FixedI32::[checked\_shr][FixedI32::checked_shr]</code>
    /// and <code>FixedU32::[checked\_shr][FixedU32::checked_shr]</code>.
    #[must_use = "this returns the result of the operation, without modifying the original"]
    fn checked_shr(self, rhs: u32) -> Option<Self>;

    /// Checked distance. Returns the distance from `self` to `other`, or
    /// [`None`] on overflow.
    ///
    /// See also <code>FixedI32::[checked\_dist][FixedI32::checked_dist]</code>
    /// and <code>FixedU32::[checked\_dist][FixedU32::checked_dist]</code>.
    #[must_use = "this returns the result of the operation, without modifying the original"]
    fn checked_dist(self, other: Self) -> Option<Self>;

    /// Saturated negation. Returns the negated value, saturating on overflow.
    ///
    /// See also
    /// <code>FixedI32::[saturating\_neg][FixedI32::saturating_neg]</code> and
    /// <code>FixedU32::[saturating\_neg][FixedU32::saturating_neg]</code>.
    #[must_use]
    fn saturating_neg(self) -> Self;

    /// Saturating addition. Returns the sum, saturating on overflow.
    ///
    /// See also
    /// <code>FixedI32::[saturating\_add][FixedI32::saturating_add]</code> and
    /// <code>FixedU32::[saturating\_add][FixedU32::saturating_add]</code>.
    #[must_use = "this returns the result of the operation, without modifying the original"]
    fn saturating_add(self, rhs: Self) -> Self;

    /// Saturating subtraction. Returns the difference, saturating on overflow.
    ///
    /// See also
    /// <code>FixedI32::[saturating\_sub][FixedI32::saturating_sub]</code> and
    /// <code>FixedU32::[saturating\_sub][FixedU32::saturating_sub]</code>.
    #[must_use = "this returns the result of the operation, without modifying the original"]
    fn saturating_sub(self, rhs: Self) -> Self;

    /// Saturating multiplication. Returns the product, saturating on overflow.
    ///
    /// See also
    /// <code>FixedI32::[saturating\_mul][FixedI32::saturating_mul]</code> and
    /// <code>FixedU32::[saturating\_mul][FixedU32::saturating_mul]</code>.
    #[must_use = "this returns the result of the operation, without modifying the original"]
    fn saturating_mul(self, rhs: Self) -> Self;

<<<<<<< HEAD
=======
    /// Saturating division. Returns the quotient, saturating on overflow.
    ///
    /// See also
    /// <code>FixedI32::[saturating\_div][FixedI32::saturating_div]</code> and
    /// <code>FixedU32::[saturating\_div][FixedU32::saturating_div]</code>.
    ///
    /// # Panics
    ///
    /// Panics if the divisor is zero.
    #[must_use = "this returns the result of the operation, without modifying the original"]
    fn saturating_div(self, rhs: Self) -> Self;

    /// Saturating reciprocal.
    ///
    /// See also
    /// <code>FixedI32::[saturating\_recip][FixedI32::saturating_recip]</code>
    /// and
    /// <code>FixedU32::[saturating\_recip][FixedU32::saturating_recip]</code>.
    ///
    /// # Panics
    ///
    /// Panics if `self` is zero.
    #[must_use]
    fn saturating_recip(self) -> Self;

    /// Saturating next multiple of `other`.
    ///
    /// See also
    /// <code>FixedI32::[saturating\_next\_multiple\_of][FixedI32::saturating_next_multiple_of]</code>
    /// and
    /// <code>FixedU32::[saturating\_next\_multiple\_of][FixedU32::saturating_next_multiple_of]</code>.
    ///
    /// # Panics
    ///
    /// Panics if `other` is zero.
    #[must_use]
    fn saturating_next_multiple_of(self, other: Self) -> Self;

>>>>>>> 31500cdf
    /// Saturating multiply and add. Returns `self` × `mul` + `add`, saturating on overflow.
    ///
    /// See also
    /// <code>FixedI32::[saturating\_mul\_add][FixedI32::saturating_mul_add]</code>
    /// and
    /// <code>FixedU32::[saturating\_mul\_add][FixedU32::saturating_mul_add]</code>.
    #[must_use = "this returns the result of the operation, without modifying the original"]
    fn saturating_mul_add(self, mul: Self, add: Self) -> Self;

    /// Saturating multiply and add. Adds (`a` × `b`) to `self`, saturating on overflow.
    ///
    /// See also
    /// <code>FixedI32::[saturating\_mul\_acc][FixedI32::saturating_mul_acc]</code>
    /// and
    /// <code>FixedU32::[saturating\_mul\_acc][FixedU32::saturating_mul_acc]</code>.
    fn saturating_mul_acc(&mut self, a: Self, b: Self);

    /// Saturating multiplication by an integer. Returns the product, saturating on overflow.
    ///
    /// See also
    /// <code>FixedI32::[saturating\_mul\_int][FixedI32::saturating_mul_int]</code>
    /// and
    /// <code>FixedU32::[saturating\_mul\_int][FixedU32::saturating_mul_int]</code>.
    #[must_use = "this returns the result of the operation, without modifying the original"]
    fn saturating_mul_int(self, rhs: Self::Bits) -> Self;

    /// Saturating distance. Returns the distance from `self` to `other`,
    /// saturating on overflow.
    ///
    /// See also
    /// <code>FixedI32::[saturating\_dist][FixedI32::saturating_dist]</code> and
    /// <code>FixedU32::[saturating\_dist][FixedU32::saturating_dist]</code>.
    #[must_use = "this returns the result of the operation, without modifying the original"]
    fn saturating_dist(self, other: Self) -> Self;

    /// Wrapping negation. Returns the negated value, wrapping on overflow.
    ///
    /// See also <code>FixedI32::[wrapping\_neg][FixedI32::wrapping_neg]</code>
    /// and <code>FixedU32::[wrapping\_neg][FixedU32::wrapping_neg]</code>.
    #[must_use]
    fn wrapping_neg(self) -> Self;

    /// Wrapping addition. Returns the sum, wrapping on overflow.
    ///
    /// See also <code>FixedI32::[wrapping\_add][FixedI32::wrapping_add]</code>
    /// and <code>FixedU32::[wrapping\_add][FixedU32::wrapping_add]</code>.
    #[must_use = "this returns the result of the operation, without modifying the original"]
    fn wrapping_add(self, rhs: Self) -> Self;

    /// Wrapping subtraction. Returns the difference, wrapping on overflow.
    ///
    /// See also <code>FixedI32::[wrapping\_sub][FixedI32::wrapping_sub]</code>
    /// and <code>FixedU32::[wrapping\_sub][FixedU32::wrapping_sub]</code>.
    #[must_use = "this returns the result of the operation, without modifying the original"]
    fn wrapping_sub(self, rhs: Self) -> Self;

    /// Wrapping multiplication. Returns the product, wrapping on overflow.
    ///
    /// See also <code>FixedI32::[wrapping\_mul][FixedI32::wrapping_mul]</code>
    /// and <code>FixedU32::[wrapping\_mul][FixedU32::wrapping_mul]</code>.
    #[must_use = "this returns the result of the operation, without modifying the original"]
    fn wrapping_mul(self, rhs: Self) -> Self;

<<<<<<< HEAD
=======
    /// Wrapping division. Returns the quotient, wrapping on overflow.
    ///
    /// See also <code>FixedI32::[wrapping\_div][FixedI32::wrapping_div]</code>
    /// and <code>FixedU32::[wrapping\_div][FixedU32::wrapping_div]</code>.
    ///
    /// # Panics
    ///
    /// Panics if the divisor is zero.
    #[must_use = "this returns the result of the operation, without modifying the original"]
    fn wrapping_div(self, rhs: Self) -> Self;

    /// Wrapping reciprocal.
    ///
    /// See also
    /// <code>FixedI32::[wrapping\_recip][FixedI32::wrapping_recip]</code> and
    /// <code>FixedU32::[wrapping\_recip][FixedU32::wrapping_recip]</code>.
    ///
    /// # Panics
    ///
    /// Panics if `self` is zero.
    #[must_use]
    fn wrapping_recip(self) -> Self;

    /// Wrapping next multiple of `other`.
    ///
    /// See also
    /// <code>FixedI32::[wrapping\_next\_multiple\_of][FixedI32::wrapping_next_multiple_of]</code>
    /// and
    /// <code>FixedU32::[wrapping\_next\_multiple\_of][FixedU32::wrapping_next_multiple_of]</code>.
    ///
    /// # Panics
    ///
    /// Panics if `other` is zero.
    #[must_use]
    fn wrapping_next_multiple_of(self, other: Self) -> Self;

>>>>>>> 31500cdf
    /// Wrapping multiply and add. Returns `self` × `mul` + `add`, wrapping on overflow.
    ///
    /// See also
    /// <code>FixedI32::[wrapping\_mul\_add][FixedI32::wrapping_mul_add]</code>
    /// and
    /// <code>FixedU32::[wrapping\_mul\_add][FixedU32::wrapping_mul_add]</code>.
    #[must_use = "this returns the result of the operation, without modifying the original"]
    fn wrapping_mul_add(self, mul: Self, add: Self) -> Self;

    /// Wrapping multiply and accumulate. Adds (`a` × `b`) to `self`, wrapping on overflow.
    ///
    /// See also
    /// <code>FixedI32::[wrapping\_mul\_acc][FixedI32::wrapping_mul_acc]</code>
    /// and
    /// <code>FixedU32::[wrapping\_mul\_acc][FixedU32::wrapping_mul_acc]</code>.
    fn wrapping_mul_acc(&mut self, a: Self, b: Self);

    /// Wrapping multiplication by an integer. Returns the product, wrapping on overflow.
    ///
    /// See also
    /// <code>FixedI32::[wrapping\_mul\_int][FixedI32::wrapping_mul_int]</code>
    /// and
    /// <code>FixedU32::[wrapping\_mul\_int][FixedU32::wrapping_mul_int]</code>.
    #[must_use = "this returns the result of the operation, without modifying the original"]
    fn wrapping_mul_int(self, rhs: Self::Bits) -> Self;

    /// Wrapping division by an integer. Returns the quotient, wrapping on overflow.
    ///
    /// Overflow can only occur when dividing the minimum value by &minus;1.
    ///
    /// See also
    /// <code>FixedI32::[wrapping\_div\_int][FixedI32::wrapping_div_int]</code>
    /// and
    /// <code>FixedU32::[wrapping\_div\_int][FixedU32::wrapping_div_int]</code>.
    ///
    /// # Panics
    ///
    /// Panics if the divisor is zero.
    #[must_use = "this returns the result of the operation, without modifying the original"]
    fn wrapping_div_int(self, rhs: Self::Bits) -> Self;

    /// Wrapping shift left. Wraps `rhs` if `rhs`&nbsp;≥ the number of
    /// bits, then shifts and returns the number.
    ///
    /// See also <code>FixedI32::[wrapping\_shl][FixedI32::wrapping_shl]</code>
    /// and <code>FixedU32::[wrapping\_shl][FixedU32::wrapping_shl]</code>.
    #[must_use = "this returns the result of the operation, without modifying the original"]
    fn wrapping_shl(self, rhs: u32) -> Self;

    /// Wrapping shift right. Wraps `rhs` if `rhs`&nbsp;≥ the number of
    /// bits, then shifts and returns the number.
    ///
    /// See also <code>FixedI32::[wrapping\_shr][FixedI32::wrapping_shr]</code>
    /// and <code>FixedU32::[wrapping\_shr][FixedU32::wrapping_shr]</code>.
    #[must_use = "this returns the result of the operation, without modifying the original"]
    fn wrapping_shr(self, rhs: u32) -> Self;

    /// Wrapping distance. Returns the distance from `self` to `other`, wrapping
    /// on overflow.
    ///
    /// See also
    /// <code>FixedI32::[wrapping\_dist][FixedI32::wrapping_dist]</code> and
    /// <code>FixedU32::[wrapping\_dist][FixedU32::wrapping_dist]</code>.
    #[must_use = "this returns the result of the operation, without modifying the original"]
    fn wrapping_dist(self, other: Self) -> Self;

    /// Unwrapped negation. Returns the negated value, panicking on overflow.
    ///
    /// See also
    /// <code>FixedI32::[unwrapped\_neg][FixedI32::unwrapped_neg]</code> and
    /// <code>FixedU32::[unwrapped\_neg][FixedU32::unwrapped_neg]</code>.
    ///
    /// # Panics
    ///
    /// Panics if the result does not fit.
    #[track_caller]
    #[must_use]
    fn unwrapped_neg(self) -> Self;

    /// Unwrapped addition. Returns the sum, panicking on overflow.
    ///
    /// See also
    /// <code>FixedI32::[unwrapped\_add][FixedI32::unwrapped_add]</code> and
    /// <code>FixedU32::[unwrapped\_add][FixedU32::unwrapped_add]</code>.
    ///
    /// # Panics
    ///
    /// Panics if the result does not fit.
    #[track_caller]
    #[must_use = "this returns the result of the operation, without modifying the original"]
    fn unwrapped_add(self, rhs: Self) -> Self;

    /// Unwrapped subtraction. Returns the difference, panicking on overflow.
    ///
    /// See also
    /// <code>FixedI32::[unwrapped\_sub][FixedI32::unwrapped_sub]</code> and
    /// <code>FixedU32::[unwrapped\_sub][FixedU32::unwrapped_sub]</code>.
    ///
    /// # Panics
    ///
    /// Panics if the result does not fit.
    #[track_caller]
    #[must_use = "this returns the result of the operation, without modifying the original"]
    fn unwrapped_sub(self, rhs: Self) -> Self;

    /// Unwrapped multiplication. Returns the product, panicking on overflow.
    ///
    /// See also
    /// <code>FixedI32::[unwrapped\_mul][FixedI32::unwrapped_mul]</code> and
    /// <code>FixedU32::[unwrapped\_mul][FixedU32::unwrapped_mul]</code>.
    ///
    /// # Panics
    ///
    /// Panics if the result does not fit.
    #[track_caller]
    #[must_use = "this returns the result of the operation, without modifying the original"]
    fn unwrapped_mul(self, rhs: Self) -> Self;

    /// Unwrapped remainder. Returns the quotient, panicking if the divisor is zero.
    ///
    /// See also
    /// <code>FixedI32::[unwrapped\_rem][FixedI32::unwrapped_rem]</code> and
    /// <code>FixedU32::[unwrapped\_rem][FixedU32::unwrapped_rem]</code>.
    ///
    /// # Panics
    ///
    /// Panics if the divisor is zero.
    #[track_caller]
    #[must_use = "this returns the result of the operation, without modifying the original"]
    fn unwrapped_rem(self, rhs: Self) -> Self;

<<<<<<< HEAD
=======
    /// Unwrapped reciprocal. Returns reciprocal, panicking on overflow.
    ///
    /// See also
    /// <code>FixedI32::[unwrapped\_recip][FixedI32::unwrapped_recip]</code> and
    /// <code>FixedU32::[unwrapped\_recip][FixedU32::unwrapped_recip]</code>.
    ///
    /// # Panics
    ///
    /// Panics if `self` is zero or on overflow.
    #[track_caller]
    #[must_use]
    fn unwrapped_recip(self) -> Self;

    /// Unwrapped next multiple of `other`. Returns the next multiple, panicking
    /// on overflow.
    ///
    /// See also
    /// <code>FixedI32::[unwrapped\_next\_multiple\_of][FixedI32::unwrapped_next_multiple_of]</code>
    /// and
    /// <code>FixedU32::[unwrapped\_next\_multiple\_of][FixedU32::unwrapped_next_multiple_of]</code>.
    ///
    /// # Panics
    ///
    /// Panics if `other` is zero or on overflow.
    #[track_caller]
    #[must_use]
    fn unwrapped_next_multiple_of(self, other: Self) -> Self;

>>>>>>> 31500cdf
    /// Unwrapped multiply and add. Returns `self` × `mul` + `add`, panicking on overflow.
    ///
    /// See also
    /// <code>FixedI32::[unwrapped\_mul\_add][FixedI32::unwrapped_mul_add]</code>
    /// and
    /// <code>FixedU32::[unwrapped\_mul\_add][FixedU32::unwrapped_mul_add]</code>.
    ///
    /// # Panics
    ///
    /// Panics if the result does not fit.
    #[track_caller]
    #[must_use = "this returns the result of the operation, without modifying the original"]
    fn unwrapped_mul_add(self, mul: Self, add: Self) -> Self;

    /// Unwrapped multiply and accumulate. Adds (`a` × `b`) to `self`, panicking on overflow.
    ///
    /// See also
    /// <code>FixedI32::[unwrapped\_mul\_acc][FixedI32::unwrapped_mul_acc]</code>
    /// and
    /// <code>FixedU32::[unwrapped\_mul\_acc][FixedU32::unwrapped_mul_acc]</code>.
    ///
    /// # Panics
    ///
    /// Panics if the result does not fit.
    #[track_caller]
    fn unwrapped_mul_acc(&mut self, a: Self, b: Self);

    /// Unwrapped remainder for Euclidean division. Returns the
    /// remainder, panicking if the divisor is zero.
    ///
    /// See also
    /// <code>FixedI32::[unwrapped\_rem\_euclid][FixedI32::unwrapped_rem_euclid]</code>
    /// and
    /// <code>FixedU32::[unwrapped\_rem\_euclid][FixedU32::unwrapped_rem_euclid]</code>.
    ///
    /// # Panics
    ///
    /// Panics if the divisor is zero.
    #[track_caller]
    #[must_use = "this returns the result of the operation, without modifying the original"]
    fn unwrapped_rem_euclid(self, rhs: Self) -> Self;

    /// Unwrapped multiplication by an integer. Returns the product, panicking on overflow.
    ///
    /// See also
    /// <code>FixedI32::[unwrapped\_mul\_int][FixedI32::unwrapped_mul_int]</code>
    /// and
    /// <code>FixedU32::[unwrapped\_mul\_int][FixedU32::unwrapped_mul_int]</code>.
    ///
    /// # Panics
    ///
    /// Panics if the result does not fit.
    #[track_caller]
    #[must_use = "this returns the result of the operation, without modifying the original"]
    fn unwrapped_mul_int(self, rhs: Self::Bits) -> Self;

    /// Unwrapped division by an integer. Returns the quotient, panicking on overflow.
    ///
    /// Overflow can only occur when dividing the minimum value by &minus;1.
    ///
    /// See also
    /// <code>FixedI32::[unwrapped\_div\_int][FixedI32::unwrapped_div_int]</code>
    /// and
    /// <code>FixedU32::[unwrapped\_div\_int][FixedU32::unwrapped_div_int]</code>.
    ///
    /// # Panics
    ///
    /// Panics if the divisor is zero or if the result does not fit.
    #[track_caller]
    #[must_use = "this returns the result of the operation, without modifying the original"]
    fn unwrapped_div_int(self, rhs: Self::Bits) -> Self;

    /// Unwrapped shift left. Panics if `rhs`&nbsp;≥ the number of bits.
    ///
    /// See also
    /// <code>FixedI32::[unwrapped\_shl][FixedI32::unwrapped_shl]</code> and
    /// <code>FixedU32::[unwrapped\_shl][FixedU32::unwrapped_shl]</code>.
    ///
    /// # Panics
    ///
    /// Panics if `rhs`&nbsp;≥ the number of bits.
    #[track_caller]
    #[must_use = "this returns the result of the operation, without modifying the original"]
    fn unwrapped_shl(self, rhs: u32) -> Self;

    /// Unwrapped shift right. Panics if `rhs`&nbsp;≥ the number of bits.
    ///
    /// See also
    /// <code>FixedI32::[unwrapped\_shr][FixedI32::unwrapped_shr]</code> and
    /// <code>FixedU32::[unwrapped\_shr][FixedU32::unwrapped_shr]</code>.
    ///
    /// # Panics
    ///
    /// Panics if `rhs`&nbsp;≥ the number of bits.
    #[track_caller]
    #[must_use = "this returns the result of the operation, without modifying the original"]
    fn unwrapped_shr(self, rhs: u32) -> Self;

    /// Unwrapped distance. Returns the distance from `self` to `other`,
    /// panicking on overflow.
    ///
    /// # Panics
    ///
    /// Panics if the result does not fit.
    ///
    /// See also
    /// <code>FixedI32::[unwrapped\_dist][FixedI32::unwrapped_dist]</code> and
    /// <code>FixedU32::[unwrapped\_dist][FixedU32::unwrapped_dist]</code>.
    #[must_use = "this returns the result of the operation, without modifying the original"]
    fn unwrapped_dist(self, other: Self) -> Self;

    /// Overflowing negation.
    ///
    /// Returns a [tuple] of the negated value and a [`bool`],
    /// indicating whether an overflow has occurred. On overflow, the
    /// wrapped value is returned.
    ///
    /// See also
    /// <code>FixedI32::[overflowing\_neg][FixedI32::overflowing_neg]</code> and
    /// <code>FixedU32::[overflowing\_neg][FixedU32::overflowing_neg]</code>.
    fn overflowing_neg(self) -> (Self, bool);

    /// Overflowing addition.
    ///
    /// Returns a [tuple] of the sum and a [`bool`], indicating whether
    /// an overflow has occurred. On overflow, the wrapped value is
    /// returned.
    ///
    /// See also
    /// <code>FixedI32::[overflowing\_add][FixedI32::overflowing_add]</code> and
    /// <code>FixedU32::[overflowing\_add][FixedU32::overflowing_add]</code>.
    #[must_use = "this returns the result of the operation, without modifying the original"]
    fn overflowing_add(self, rhs: Self) -> (Self, bool);

    /// Overflowing subtraction.
    ///
    /// Returns a [tuple] of the difference and a [`bool`], indicating
    /// whether an overflow has occurred. On overflow, the wrapped
    /// value is returned.
    ///
    /// See also
    /// <code>FixedI32::[overflowing\_sub][FixedI32::overflowing_sub]</code> and
    /// <code>FixedU32::[overflowing\_sub][FixedU32::overflowing_sub]</code>.
    #[must_use = "this returns the result of the operation, without modifying the original"]
    fn overflowing_sub(self, rhs: Self) -> (Self, bool);

    /// Overflowing multiplication.
    ///
    /// Returns a [tuple] of the product and a [`bool`], indicating
    /// whether an overflow has occurred. On overflow, the wrapped
    /// value is returned.
    ///
    /// See also
    /// <code>FixedI32::[overflowing\_mul][FixedI32::overflowing_mul]</code> and
    /// <code>FixedU32::[overflowing\_mul][FixedU32::overflowing_mul]</code>.
    #[must_use = "this returns the result of the operation, without modifying the original"]
    fn overflowing_mul(self, rhs: Self) -> (Self, bool);

<<<<<<< HEAD
=======
    /// Overflowing division.
    ///
    /// Returns a [tuple] of the quotient and a [`bool`], indicating
    /// whether an overflow has occurred. On overflow, the wrapped
    /// value is returned.
    ///
    /// See also
    /// <code>FixedI32::[overflowing\_div][FixedI32::overflowing_div]</code> and
    /// <code>FixedU32::[overflowing\_div][FixedU32::overflowing_div]</code>.
    ///
    /// # Panics
    ///
    /// Panics if the divisor is zero.
    #[must_use = "this returns the result of the operation, without modifying the original"]
    fn overflowing_div(self, rhs: Self) -> (Self, bool);

    /// Overflowing reciprocal.
    ///
    /// Returns a [tuple] of the reciprocal of `self` and a [`bool`],
    /// indicating whether an overflow has occurred. On overflow, the
    /// wrapped value is returned.
    ///
    /// See also
    /// <code>FixedI32::[overflowing\_recip][FixedI32::overflowing_recip]</code>
    /// and
    /// <code>FixedU32::[overflowing\_recip][FixedU32::overflowing_recip]</code>.
    ///
    /// # Panics
    ///
    /// Panics if `self` is zero.
    fn overflowing_recip(self) -> (Self, bool);

    /// Overflowing next multiple of `other`.
    ///
    /// Returns a [tuple] of the next multiple and a [`bool`], indicating
    /// whether an overflow has occurred. On overflow, the wrapped value is
    /// returned.
    ///
    /// See also
    /// <code>FixedI32::[overflowing\_next\_multiple\_of][FixedI32::overflowing_next_multiple_of]</code>
    /// and
    /// <code>FixedU32::[overflowing\_next\_multiple\_of][FixedU32::overflowing_next_multiple_of]</code>.
    ///
    /// # Panics
    ///
    /// Panics if `other` is zero.
    fn overflowing_next_multiple_of(self, other: Self) -> (Self, bool);

>>>>>>> 31500cdf
    /// Overflowing multiply  and add.
    ///
    /// Returns a [tuple] of `self` × `mul` + `add` and a [`bool`],
    /// indicating whether an overflow has occurred. On overflow, the
    /// wrapped value is returned.
    ///
    /// See also
    /// <code>FixedI32::[overflowing\_mul\_add][FixedI32::overflowing_mul_add]</code>
    /// and
    /// <code>FixedU32::[overflowing\_mul\_add][FixedU32::overflowing_mul_add]</code>.
    #[must_use = "this returns the result of the operation, without modifying the original"]
    fn overflowing_mul_add(self, mul: Self, add: Self) -> (Self, bool);

    /// Overflowing multiply and accumulate. Adds (`a` × `b`) to `self`,
    /// wrapping and returning [`true`] if overflow occurs.
    ///
    /// See also
    /// <code>FixedI32::[overflowing\_mul\_acc][FixedI32::overflowing_mul_acc]</code>
    /// and
    /// <code>FixedU32::[overflowing\_mul\_acc][FixedU32::overflowing_mul_acc]</code>.
    #[must_use = "this returns whether overflow occurs; use `wrapping_mul_acc` if the flag is not needed"]
    fn overflowing_mul_acc(&mut self, a: Self, b: Self) -> bool;

    /// Overflowing multiplication by an integer.
    ///
    /// Returns a [tuple] of the product and a [`bool`], indicating
    /// whether an overflow has occurred. On overflow, the wrapped
    /// value is returned.
    ///
    /// See also
    /// <code>FixedI32::[overflowing\_mul\_int][FixedI32::overflowing_mul_int]</code>
    /// and
    /// <code>FixedU32::[overflowing\_mul\_int][FixedU32::overflowing_mul_int]</code>.
    #[must_use = "this returns the result of the operation, without modifying the original"]
    fn overflowing_mul_int(self, rhs: Self::Bits) -> (Self, bool);

    /// Overflowing division by an integer.
    ///
    /// Returns a [tuple] of the quotient and a [`bool`], indicating
    /// whether an overflow has occurred. On overflow, the wrapped
    /// value is returned.
    ///
    /// See also
    /// <code>FixedI32::[overflowing\_div\_int][FixedI32::overflowing_div_int]</code>
    /// and
    /// <code>FixedU32::[overflowing\_div\_int][FixedU32::overflowing_div_int]</code>.
    ///
    /// # Panics
    ///
    /// Panics if the divisor is zero.
    #[must_use = "this returns the result of the operation, without modifying the original"]
    fn overflowing_div_int(self, rhs: Self::Bits) -> (Self, bool);

    /// Overflowing shift left.
    ///
    /// Returns a [tuple] of the shifted value and a [`bool`],
    /// indicating whether an overflow has occurred. On overflow, the
    /// wrapped value is returned.
    ///
    /// See also
    /// <code>FixedI32::[overflowing\_shl][FixedI32::overflowing_shl]</code> and
    /// <code>FixedU32::[overflowing\_shl][FixedU32::overflowing_shl]</code>.
    #[must_use = "this returns the result of the operation, without modifying the original"]
    fn overflowing_shl(self, rhs: u32) -> (Self, bool);

    /// Overflowing shift right.
    ///
    /// Returns a [tuple] of the shifted value and a [`bool`],
    /// indicating whether an overflow has occurred. On overflow, the
    /// wrapped value is returned.
    ///
    /// See also
    /// <code>FixedI32::[overflowing\_shr][FixedI32::overflowing_shr]</code> and
    /// <code>FixedU32::[overflowing\_shr][FixedU32::overflowing_shr]</code>.
    #[must_use = "this returns the result of the operation, without modifying the original"]
    fn overflowing_shr(self, rhs: u32) -> (Self, bool);

    /// Overflowing distance.
    ///
    /// Returns a [tuple] of the distance from `self` to `other` and a [`bool`],
    /// indicating whether an overflow has occurred. On overflow, the wrapped
    /// value is returned.
    ///
    /// See also
    /// <code>FixedI32::[overflowing\_dist][FixedI32::overflowing_dist]</code>
    /// and
    /// <code>FixedU32::[overflowing\_dist][FixedU32::overflowing_dist]</code>.
    #[must_use = "this returns the result of the operation, without modifying the original"]
    fn overflowing_dist(self, other: Self) -> (Self, bool);
}

/// This trait provides methods common to fixed-point numbers where the number
/// of fractional bits is from zero to the total number of bits.
///
/// This trait is sealed and cannot be implemented for more types; it
/// is implemented for [`FixedI8`], [`FixedI16`], [`FixedI32`],
/// [`FixedI64`], [`FixedI128`], [`FixedU8`], [`FixedU16`],
/// [`FixedU32`], [`FixedU64`], and [`FixedU128`].
pub trait FixedStrict: Fixed
where
    Self: Display + Binary + Octal + LowerHex + UpperHex,
    Self: FromStr<Err = ParseFixedError>,
    Self: Div<Output = Self> + DivAssign,
    Self: Rem<<Self as Fixed>::Bits, Output = Self> + RemAssign<<Self as Fixed>::Bits>,
    Self: Rem<<Self as Fixed>::NonZeroBits, Output = Self>,
    Self: RemAssign<<Self as Fixed>::NonZeroBits>,
    Self: FixedOptionalFeatures,
{
    /// Parses a string slice containing binary digits to return a fixed-point number.
    ///
    /// Rounding is to the nearest, with ties rounded to even.
    ///
    /// See also
    /// <code>FixedI32::[from\_str\_binary][FixedI32::from_str_binary]</code>
    /// and
    /// <code>FixedU32::[from\_str\_binary][FixedU32::from_str_binary]</code>.
    fn from_str_binary(src: &str) -> Result<Self, ParseFixedError>;

    /// Parses a string slice containing octal digits to return a fixed-point number.
    ///
    /// Rounding is to the nearest, with ties rounded to even.
    ///
    /// See also
    /// <code>FixedI32::[from\_str\_octal][FixedI32::from_str_octal]</code> and
    /// <code>FixedU32::[from\_str\_octal][FixedU32::from_str_octal]</code>.
    fn from_str_octal(src: &str) -> Result<Self, ParseFixedError>;

    /// Parses a string slice containing hexadecimal digits to return a fixed-point number.
    ///
    /// Rounding is to the nearest, with ties rounded to even.
    ///
    /// See also <code>FixedI32::[from\_str\_hex][FixedI32::from_str_hex]</code>
    /// and <code>FixedU32::[from\_str\_hex][FixedU32::from_str_hex]</code>.
    fn from_str_hex(src: &str) -> Result<Self, ParseFixedError>;

    /// Parses a string slice containing decimal digits to return a
    /// fixed-point number, saturating on overflow.
    ///
    /// Rounding is to the nearest, with ties rounded to even.
    ///
    /// See also
    /// <code>FixedI32::[saturating\_from\_str][FixedI32::saturating_from_str]</code>
    /// and
    /// <code>FixedU32::[saturating\_from\_str][FixedU32::saturating_from_str]</code>.
    fn saturating_from_str(src: &str) -> Result<Self, ParseFixedError>;

    /// Parses a string slice containing binary digits to return a
    /// fixed-point number, saturating on overflow.
    ///
    /// Rounding is to the nearest, with ties rounded to even.
    ///
    /// See also
    /// <code>FixedI32::[saturating\_from\_str\_binary][FixedI32::saturating_from_str_binary]</code>
    /// and
    /// <code>FixedU32::[saturating\_from\_str\_binary][FixedU32::saturating_from_str_binary]</code>.
    fn saturating_from_str_binary(src: &str) -> Result<Self, ParseFixedError>;

    /// Parses a string slice containing octal digits to return a
    /// fixed-point number, saturating on overflow.
    ///
    /// Rounding is to the nearest, with ties rounded to even.
    ///
    /// See also
    /// <code>FixedI32::[saturating\_from\_str\_octal][FixedI32::saturating_from_str_octal]</code>
    /// and
    /// <code>FixedU32::[saturating\_from\_str\_octal][FixedU32::saturating_from_str_octal]</code>.
    fn saturating_from_str_octal(src: &str) -> Result<Self, ParseFixedError>;

    /// Parses a string slice containing hexadecimal digits to return a
    /// fixed-point number, saturating on overflow.
    ///
    /// Rounding is to the nearest, with ties rounded to even.
    ///
    /// See also
    /// <code>FixedI32::[saturating\_from\_str\_hex][FixedI32::saturating_from_str_hex]</code>
    /// and
    /// <code>FixedU32::[saturating\_from\_str\_hex][FixedU32::saturating_from_str_hex]</code>.
    fn saturating_from_str_hex(src: &str) -> Result<Self, ParseFixedError>;

    /// Parses a string slice containing decimal digits to return a
    /// fixed-point number, wrapping on overflow.
    ///
    /// Rounding is to the nearest, with ties rounded to even.
    ///
    /// See also
    /// <code>FixedI32::[wrapping\_from\_str][FixedI32::wrapping_from_str]</code>
    /// and
    /// <code>FixedU32::[wrapping\_from\_str][FixedU32::wrapping_from_str]</code>.
    fn wrapping_from_str(src: &str) -> Result<Self, ParseFixedError>;

    /// Parses a string slice containing binary digits to return a
    /// fixed-point number, wrapping on overflow.
    ///
    /// Rounding is to the nearest, with ties rounded to even.
    ///
    /// See also
    /// <code>FixedI32::[wrapping\_from\_str\_binary][FixedI32::wrapping_from_str_binary]</code>
    /// and
    /// <code>FixedU32::[wrapping\_from\_str\_binary][FixedU32::wrapping_from_str_binary]</code>.
    fn wrapping_from_str_binary(src: &str) -> Result<Self, ParseFixedError>;

    /// Parses a string slice containing octal digits to return a
    /// fixed-point number, wrapping on overflow.
    ///
    /// Rounding is to the nearest, with ties rounded to even.
    ///
    /// See also
    /// <code>FixedI32::[wrapping\_from\_str\_octal][FixedI32::wrapping_from_str_octal]</code>
    /// and
    /// <code>FixedU32::[wrapping\_from\_str\_octal][FixedU32::wrapping_from_str_octal]</code>.
    fn wrapping_from_str_octal(src: &str) -> Result<Self, ParseFixedError>;

    /// Parses a string slice containing hexadecimal digits to return a
    /// fixed-point number, wrapping on overflow.
    ///
    /// Rounding is to the nearest, with ties rounded to even.
    ///
    /// See also
    /// <code>FixedI32::[wrapping\_from\_str\_hex][FixedI32::wrapping_from_str_hex]</code>
    /// and
    /// <code>FixedU32::[wrapping\_from\_str\_hex][FixedU32::wrapping_from_str_hex]</code>.
    fn wrapping_from_str_hex(src: &str) -> Result<Self, ParseFixedError>;

    /// Parses a string slice containing decimal digits to return a
    /// fixed-point number.
    ///
    /// Returns a [tuple] of the fixed-point number and a [`bool`],
    /// indicating whether an overflow has occurred. On overflow, the
    /// wrapped value is returned.
    ///
    /// Rounding is to the nearest, with ties rounded to even.
    ///
    /// See also
    /// <code>FixedI32::[overflowing\_from\_str][FixedI32::overflowing_from_str]</code>
    /// and
    /// <code>FixedU32::[overflowing\_from\_str][FixedU32::overflowing_from_str]</code>.
    fn overflowing_from_str(src: &str) -> Result<(Self, bool), ParseFixedError>;

    /// Parses a string slice containing binary digits to return a
    /// fixed-point number.
    ///
    /// Returns a [tuple] of the fixed-point number and a [`bool`],
    /// indicating whether an overflow has occurred. On overflow, the
    /// wrapped value is returned.
    ///
    /// Rounding is to the nearest, with ties rounded to even.
    ///
    /// See also
    /// <code>FixedI32::[overflowing\_from\_str\_binary][FixedI32::overflowing_from_str_binary]</code>
    /// and
    /// <code>FixedU32::[overflowing\_from\_str\_binary][FixedU32::overflowing_from_str_binary]</code>.
    fn overflowing_from_str_binary(src: &str) -> Result<(Self, bool), ParseFixedError>;

    /// Parses a string slice containing octal digits to return a
    /// fixed-point number.
    ///
    /// Returns a [tuple] of the fixed-point number and a [`bool`],
    /// indicating whether an overflow has occurred. On overflow, the
    /// wrapped value is returned.
    ///
    /// Rounding is to the nearest, with ties rounded to even.
    ///
    /// See also
    /// <code>FixedI32::[overflowing\_from\_str\_octal][FixedI32::overflowing_from_str_octal]</code>
    /// and
    /// <code>FixedU32::[overflowing\_from\_str\_octal][FixedU32::overflowing_from_str_octal]</code>.
    fn overflowing_from_str_octal(src: &str) -> Result<(Self, bool), ParseFixedError>;

    /// Parses a string slice containing hexadecimal digits to return a
    /// fixed-point number.
    ///
    /// Returns a [tuple] of the fixed-point number and a [`bool`],
    /// indicating whether an overflow has occurred. On overflow, the
    /// wrapped value is returned.
    ///
    /// Rounding is to the nearest, with ties rounded to even.
    ///
    /// See also
    /// <code>FixedI32::[overflowing\_from\_str\_hex][FixedI32::overflowing_from_str_hex]</code>
    /// and
    /// <code>FixedU32::[overflowing\_from\_str\_hex][FixedU32::overflowing_from_str_hex]</code>.
    fn overflowing_from_str_hex(src: &str) -> Result<(Self, bool), ParseFixedError>;

    /// Integer base-10 logarithm, rounded down.
    ///
    /// See also <code>FixedI32::[int\_log10][FixedI32::int_log10]</code> and
    /// <code>FixedU32::[int\_log10][FixedU32::int_log10]</code>.
    ///
    /// # Panics
    ///
    /// Panics if the fixed-point number is ≤&nbsp;0.
    fn int_log10(self) -> i32;

    /// Checked integer base-10 logarithm, rounded down. Returns the
    /// logarithm or [`None`] if the fixed-point number is ≤&nbsp;0.
    ///
    /// See also
    /// <code>FixedI32::[checked\_int\_log10][FixedI32::checked_int_log10]</code>
    /// and
    /// <code>FixedU32::[checked\_int\_log10][FixedU32::checked_int_log10]</code>.
    fn checked_int_log10(self) -> Option<i32>;

    /// Returns the reciprocal.
    ///
    /// See also <code>FixedI32::[recip][FixedI32::recip]</code> and
    /// <code>FixedU32::[recip][FixedU32::recip]</code>.
    ///
    /// # Panics
    ///
    /// Panics if `self` is zero.
    #[must_use]
    fn recip(self) -> Self;

    /// Euclidean division by an integer.
    ///
    /// See also <code>FixedI32::[div\_euclid][FixedI32::div_euclid]</code> and
    /// <code>FixedU32::[div\_euclid][FixedU32::div_euclid]</code>.
    ///
    /// # Panics
    ///
    /// Panics if the divisor is zero or if the division results in overflow.
    #[must_use = "this returns the result of the operation, without modifying the original"]
    fn div_euclid(self, rhs: Self) -> Self;

    /// Euclidean division by an integer.
    ///
    /// See also
    /// <code>FixedI32::[div\_euclid\_int][FixedI32::div_euclid_int]</code> and
    /// <code>FixedU32::[div\_euclid\_int][FixedU32::div_euclid_int]</code>.
    ///
    /// # Panics
    ///
    /// Panics if the divisor is zero or if the division results in overflow.
    #[must_use = "this returns the result of the operation, without modifying the original"]
    fn div_euclid_int(self, rhs: Self::Bits) -> Self;

    /// Remainder for Euclidean division by an integer.
    ///
    /// See also
    /// <code>FixedI32::[rem\_euclid\_int][FixedI32::rem_euclid_int]</code> and
    /// <code>FixedU32::[rem\_euclid\_int][FixedU32::rem_euclid_int]</code>.
    ///
    /// # Panics
    ///
    /// Panics if the divisor is zero or if the division results in overflow.
    #[must_use = "this returns the result of the operation, without modifying the original"]
    fn rem_euclid_int(self, rhs: Self::Bits) -> Self;

    /// Linear interpolation between `start` and `end`.
    ///
    /// See also <code>FixedI32::[lerp][FixedI32::lerp]</code> and
    /// <code>FixedU32::[lerp][FixedU32::lerp]</code>.
    #[must_use]
    fn lerp(self, start: Self, end: Self) -> Self;

    /// Overflowing division.
    ///
    /// Returns a [tuple] of the quotient and a [`bool`], indicating
    /// whether an overflow has occurred. On overflow, the wrapped
    /// value is returned.
    ///
    /// See also
    /// <code>FixedI32::[overflowing\_div][FixedI32::overflowing_div]</code> and
    /// <code>FixedU32::[overflowing\_div][FixedU32::overflowing_div]</code>.
    ///
    /// # Panics
    ///
    /// Panics if the divisor is zero.
    #[must_use = "this returns the result of the operation, without modifying the original"]
    fn overflowing_div(self, rhs: Self) -> (Self, bool);

    /// Overflowing reciprocal.
    ///
    /// Returns a [tuple] of the reciprocal of `self` and a [`bool`],
    /// indicating whether an overflow has occurred. On overflow, the
    /// wrapped value is returned.
    ///
    /// See also
    /// <code>FixedI32::[overflowing\_recip][FixedI32::overflowing_recip]</code>
    /// and
    /// <code>FixedU32::[overflowing\_recip][FixedU32::overflowing_recip]</code>.
    ///
    /// # Panics
    ///
    /// Panics if `self` is zero.
    fn overflowing_recip(self) -> (Self, bool);

    /// Overflowing Euclidean division.
    ///
    /// Returns a [tuple] of the quotient and a [`bool`], indicating
    /// whether an overflow has occurred. On overflow, the wrapped
    /// value is returned.
    ///
    /// See also
    /// <code>FixedI32::[overflowing\_div\_euclid][FixedI32::overflowing_div_euclid]</code>
    /// and
    /// <code>FixedU32::[overflowing\_div\_euclid][FixedU32::overflowing_div_euclid]</code>.
    ///
    /// # Panics
    ///
    /// Panics if the divisor is zero.
    #[must_use = "this returns the result of the operation, without modifying the original"]
    fn overflowing_div_euclid(self, rhs: Self) -> (Self, bool);

    /// Inverse linear interpolation between `start` and `end`.
    ///
    /// See also <code>FixedI32::[inv\_lerp][FixedI32::inv_lerp]</code> and
    /// <code>FixedU32::[inv\_lerp][FixedU32::inv_lerp]</code>.
    #[must_use]
    fn inv_lerp(self, start: Self, end: Self) -> Self;

    /// Checked division. Returns the quotient, or [`None`] if the
    /// divisor is zero or on overflow.
    ///
    /// See also <code>FixedI32::[checked\_div][FixedI32::checked_div]</code>
    /// and <code>FixedU32::[checked\_div][FixedU32::checked_div]</code>.
    #[must_use = "this returns the result of the operation, without modifying the original"]
    fn checked_div(self, rhs: Self) -> Option<Self>;

    /// Checked reciprocal. Returns the reciprocal, or [`None`] if
    /// `self` is zero or on overflow.
    ///
    /// See also
    /// <code>FixedI32::[checked\_recip][FixedI32::checked_recip]</code> and
    /// <code>FixedU32::[checked\_recip][FixedU32::checked_recip]</code>.
    fn checked_recip(self) -> Option<Self>;

    /// Checked remainder for Euclidean division. Returns the
    /// remainder, or [`None`] if the divisor is zero or the division
    /// results in overflow.
    ///
    /// See also
    /// <code>FixedI32::[checked\_div\_euclid][FixedI32::checked_div_euclid]</code>
    /// and
    /// <code>FixedU32::[checked\_div\_euclid][FixedU32::checked_div_euclid]</code>.
    #[must_use = "this returns the result of the operation, without modifying the original"]
    fn checked_div_euclid(self, rhs: Self) -> Option<Self>;

    /// Checked fixed-point remainder for division by an integer.
    /// Returns the remainder, or [`None`] if the divisor is zero or
    /// if the division results in overflow.
    ///
    /// See also
    /// <code>FixedI32::[checked\_rem\_int][FixedI32::checked_rem_int]</code>
    /// and
    /// <code>FixedU32::[checked\_rem\_int][FixedU32::checked_rem_int]</code>.
    #[must_use = "this returns the result of the operation, without modifying the original"]
    fn checked_rem_int(self, rhs: Self::Bits) -> Option<Self>;

    /// Checked Euclidean division by an integer. Returns the
    /// quotient, or [`None`] if the divisor is zero or if the
    /// division results in overflow.
    ///
    /// See also
    /// <code>FixedI32::[checked\_div\_euclid\_int][FixedI32::checked_div_euclid_int]</code>
    /// and
    /// <code>FixedU32::[checked\_div\_euclid\_int][FixedU32::checked_div_euclid_int]</code>.
    #[must_use = "this returns the result of the operation, without modifying the original"]
    fn checked_div_euclid_int(self, rhs: Self::Bits) -> Option<Self>;

    /// Checked remainder for Euclidean division by an integer.
    /// Returns the remainder, or [`None`] if the divisor is zero or
    /// if the remainder results in overflow.
    ///
    /// See also
    /// <code>FixedI32::[checked\_rem\_euclid\_int][FixedI32::checked_rem_euclid_int]</code>
    /// and
    /// <code>FixedU32::[checked\_rem\_euclid\_int][FixedU32::checked_rem_euclid_int]</code>.
    #[must_use = "this returns the result of the operation, without modifying the original"]
    fn checked_rem_euclid_int(self, rhs: Self::Bits) -> Option<Self>;

    /// Checked linear interpolation between `start` and `end`. Returns [`None`]
    /// on overflow.
    ///
    /// See also <code>FixedI32::[checked\_lerp][FixedI32::checked_lerp]</code>
    /// and <code>FixedU32::[checked\_lerp][FixedU32::checked_lerp]</code>.
    fn checked_lerp(self, start: Self, end: Self) -> Option<Self>;

    /// Checked inverse linear interpolation between `start` and `end`. Returns
    /// [`None`] when `start`&nbsp;=&nbsp;`end` or on overflow.
    ///
    /// See also
    /// <code>FixedI32::[checked\_inv\_lerp][FixedI32::checked_inv_lerp]</code>
    /// and
    /// <code>FixedU32::[checked\_inv\_lerp][FixedU32::checked_inv_lerp]</code>.
    fn checked_inv_lerp(self, start: Self, end: Self) -> Option<Self>;

    /// Saturating division. Returns the quotient, saturating on overflow.
    ///
    /// See also
    /// <code>FixedI32::[saturating\_div][FixedI32::saturating_div]</code> and
    /// <code>FixedU32::[saturating\_div][FixedU32::saturating_div]</code>.
    ///
    /// # Panics
    ///
    /// Panics if the divisor is zero.
    #[must_use = "this returns the result of the operation, without modifying the original"]
    fn saturating_div(self, rhs: Self) -> Self;

    /// Saturating reciprocal.
    ///
    /// See also
    /// <code>FixedI32::[saturating\_recip][FixedI32::saturating_recip]</code>
    /// and
    /// <code>FixedU32::[saturating\_recip][FixedU32::saturating_recip]</code>.
    ///
    /// # Panics
    ///
    /// Panics if `self` is zero.
    #[must_use]
    fn saturating_recip(self) -> Self;

    /// Saturating Euclidean division. Returns the quotient, saturating on overflow.
    ///
    /// See also
    /// <code>FixedI32::[saturating\_div\_euclid][FixedI32::saturating_div_euclid]</code>
    /// and
    /// <code>FixedU32::[saturating\_div\_euclid][FixedU32::saturating_div_euclid]</code>.
    ///
    /// # Panics
    ///
    /// Panics if the divisor is zero.
    #[must_use = "this returns the result of the operation, without modifying the original"]
    fn saturating_div_euclid(self, rhs: Self) -> Self;

    /// Saturating Euclidean division by an integer. Returns the
    /// quotient, saturating on overflow.
    ///
    /// See also
    /// <code>FixedI32::[saturating\_div\_euclid\_int][FixedI32::saturating_div_euclid_int]</code>
    /// and
    /// <code>FixedU32::[saturating\_div\_euclid\_int][FixedU32::saturating_div_euclid_int]</code>.
    ///
    /// # Panics
    ///
    /// Panics if the divisor is zero.
    #[must_use = "this returns the result of the operation, without modifying the original"]
    fn saturating_div_euclid_int(self, rhs: Self::Bits) -> Self;

    /// Saturating remainder for Euclidean division by an integer.
    /// Returns the remainder, saturating on overflow.
    ///
    /// See also
    /// <code>FixedI32::[saturating\_rem\_euclid\_int][FixedI32::saturating_rem_euclid_int]</code>
    /// and
    /// <code>FixedU32::[saturating\_rem\_euclid\_int][FixedU32::saturating_rem_euclid_int]</code>.
    ///
    /// # Panics
    ///
    /// Panics if the divisor is zero.
    #[must_use = "this returns the result of the operation, without modifying the original"]
    fn saturating_rem_euclid_int(self, rhs: Self::Bits) -> Self;

    /// Linear interpolation between `start` and `end`, saturating on overflow.
    ///
    /// See also
    /// <code>FixedI32::[saturating\_lerp][FixedI32::saturating_lerp]</code> and
    /// <code>FixedU32::[saturating\_lerp][FixedU32::saturating_lerp]</code>.
    #[must_use]
    fn saturating_lerp(self, start: Self, end: Self) -> Self;

    /// Inverse linear interpolation between `start` and `end`, saturating on overflow.
    ///
    /// See also
    /// <code>FixedI32::[saturating\_inv\_lerp][FixedI32::saturating_inv_lerp]</code>
    /// and
    /// <code>FixedU32::[saturating\_inv\_lerp][FixedU32::saturating_inv_lerp]</code>.
    #[must_use]
    fn saturating_inv_lerp(self, start: Self, end: Self) -> Self;

    /// Wrapping division. Returns the quotient, wrapping on overflow.
    ///
    /// See also <code>FixedI32::[wrapping\_div][FixedI32::wrapping_div]</code>
    /// and <code>FixedU32::[wrapping\_div][FixedU32::wrapping_div]</code>.
    ///
    /// # Panics
    ///
    /// Panics if the divisor is zero.
    #[must_use = "this returns the result of the operation, without modifying the original"]
    fn wrapping_div(self, rhs: Self) -> Self;

    /// Wrapping reciprocal.
    ///
    /// See also
    /// <code>FixedI32::[wrapping\_recip][FixedI32::wrapping_recip]</code> and
    /// <code>FixedU32::[wrapping\_recip][FixedU32::wrapping_recip]</code>.
    ///
    /// # Panics
    ///
    /// Panics if `self` is zero.
    #[must_use]
    fn wrapping_recip(self) -> Self;

    /// Wrapping Euclidean division. Returns the quotient, wrapping on overflow.
    ///
    /// See also
    /// <code>FixedI32::[wrapping\_div\_euclid][FixedI32::wrapping_div_euclid]</code>
    /// and
    /// <code>FixedU32::[wrapping\_div\_euclid][FixedU32::wrapping_div_euclid]</code>.
    ///
    /// # Panics
    ///
    /// Panics if the divisor is zero.
    #[must_use = "this returns the result of the operation, without modifying the original"]
    fn wrapping_div_euclid(self, rhs: Self) -> Self;

    /// Wrapping Euclidean division by an integer. Returns the
    /// quotient, wrapping on overflow.
    ///
    /// Overflow can only occur when dividing the minimum value by &minus;1.
    ///
    /// See also
    /// <code>FixedI32::[wrapping\_div\_euclid\_int][FixedI32::wrapping_div_euclid_int]</code>
    /// and
    /// <code>FixedU32::[wrapping\_div\_euclid\_int][FixedU32::wrapping_div_euclid_int]</code>.
    ///
    /// # Panics
    ///
    /// Panics if the divisor is zero.
    #[must_use = "this returns the result of the operation, without modifying the original"]
    fn wrapping_div_euclid_int(self, rhs: Self::Bits) -> Self;

    /// Wrapping remainder for Euclidean division by an integer.
    /// Returns the remainder, wrapping on overflow.
    ///
    /// See also
    /// <code>FixedI32::[wrapping\_rem\_euclid\_int][FixedI32::wrapping_rem_euclid_int]</code>
    /// and
    /// <code>FixedU32::[wrapping\_rem\_euclid\_int][FixedU32::wrapping_rem_euclid_int]</code>.
    ///
    /// # Panics
    ///
    /// Panics if the divisor is zero.
    #[must_use = "this returns the result of the operation, without modifying the original"]
    fn wrapping_rem_euclid_int(self, rhs: Self::Bits) -> Self;

    /// Linear interpolation between `start` and `end`, wrapping on overflow.
    ///
    /// See also
    /// <code>FixedI32::[wrapping\_lerp][FixedI32::wrapping_lerp]</code> and
    /// <code>FixedU32::[wrapping\_lerp][FixedU32::wrapping_lerp]</code>.
    #[must_use]
    fn wrapping_lerp(self, start: Self, end: Self) -> Self;

    /// Inverse linear interpolation between `start` and `end`, wrapping on
    /// overflow.
    ///
    /// See also
    /// <code>FixedI32::[wrapping\_inv\_lerp][FixedI32::wrapping_inv_lerp]</code>
    /// and
    /// <code>FixedU32::[wrapping\_inv\_lerp][FixedU32::wrapping_inv_lerp]</code>.
    #[must_use]
    fn wrapping_inv_lerp(self, start: Self, end: Self) -> Self;

    /// Unwrapped division. Returns the quotient, panicking on overflow.
    ///
    /// See also
    /// <code>FixedI32::[unwrapped\_div][FixedI32::unwrapped_div]</code> and
    /// <code>FixedU32::[unwrapped\_div][FixedU32::unwrapped_div]</code>.
    ///
    /// # Panics
    ///
    /// Panics if the divisor is zero or if the result does not fit.
    #[track_caller]
    #[must_use = "this returns the result of the operation, without modifying the original"]
    fn unwrapped_div(self, rhs: Self) -> Self;

    /// Unwrapped reciprocal. Returns reciprocal, panicking on overflow.
    ///
    /// See also
    /// <code>FixedI32::[unwrapped\_recip][FixedI32::unwrapped_recip]</code> and
    /// <code>FixedU32::[unwrapped\_recip][FixedU32::unwrapped_recip]</code>.
    ///
    /// # Panics
    ///
    /// Panics if `self` is zero or on overflow.
    #[track_caller]
    #[must_use]
    fn unwrapped_recip(self) -> Self;

    /// Unwrapped Euclidean division. Returns the quotient, panicking on overflow.
    ///
    /// See also
    /// <code>FixedI32::[unwrapped\_div\_euclid][FixedI32::unwrapped_div_euclid]</code>
    /// and
    /// <code>FixedU32::[unwrapped\_div\_euclid][FixedU32::unwrapped_div_euclid]</code>.
    ///
    /// # Panics
    ///
    /// Panics if the divisor is zero or if the result does not fit.
    #[track_caller]
    #[must_use = "this returns the result of the operation, without modifying the original"]
    fn unwrapped_div_euclid(self, rhs: Self) -> Self;

    /// Unwrapped remainder for division by an integer. Returns the
    /// remainder, panicking if the divisor is zero.
    ///
    /// See also
    /// <code>FixedI32::[unwrapped\_rem\_int][FixedI32::unwrapped_rem_int]</code>
    /// and
    /// <code>FixedU32::[unwrapped\_rem\_int][FixedU32::unwrapped_rem_int]</code>.
    ///
    /// # Panics
    ///
    /// Panics if the divisor is zero.
    #[track_caller]
    #[must_use = "this returns the result of the operation, without modifying the original"]
    fn unwrapped_rem_int(self, rhs: Self::Bits) -> Self;

    /// Unwrapped Euclidean division by an integer. Returns the
    /// quotient, panicking on overflow.
    ///
    /// Overflow can only occur when dividing the minimum value by &minus;1.
    ///
    /// See also
    /// <code>FixedI32::[unwrapped\_div\_euclid\_int][FixedI32::unwrapped_div_euclid_int]</code>
    /// and
    /// <code>FixedU32::[unwrapped\_div\_euclid\_int][FixedU32::unwrapped_div_euclid_int]</code>.
    ///
    /// # Panics
    ///
    /// Panics if the divisor is zero or if the result does not fit.
    #[track_caller]
    #[must_use = "this returns the result of the operation, without modifying the original"]
    fn unwrapped_div_euclid_int(self, rhs: Self::Bits) -> Self;

    /// Unwrapped remainder for Euclidean division by an integer.
    /// Returns the remainder, panicking on overflow.
    ///
    /// See also
    /// <code>FixedI32::[unwrapped\_rem\_euclid\_int][FixedI32::unwrapped_rem_euclid_int]</code>
    /// and
    /// <code>FixedU32::[unwrapped\_rem\_euclid\_int][FixedU32::unwrapped_rem_euclid_int]</code>.
    ///
    /// # Panics
    ///
    /// Panics if the divisor is zero or if the result does not fit.
    #[track_caller]
    #[must_use = "this returns the result of the operation, without modifying the original"]
    fn unwrapped_rem_euclid_int(self, rhs: Self::Bits) -> Self;

    /// Linear interpolation between `start` and `end`, panicking on overflow.
    ///
    /// # Panics
    ///
    /// Panics if the result does not fit.
    ///
    /// See also
    /// <code>FixedI32::[unwrapped\_lerp][FixedI32::unwrapped_lerp]</code> and
    /// <code>FixedU32::[unwrapped\_lerp][FixedU32::unwrapped_lerp]</code>.
    #[must_use]
    fn unwrapped_lerp(self, start: Self, end: Self) -> Self;

    /// Inverse linear interpolation between `start` and `end`, panicking on overflow.
    ///
    /// # Panics
    ///
    /// Panics when `start`&nbsp;=&nbsp;`end` or when the results overflows.
    ///
    /// See also
    /// <code>FixedI32::[unwrapped\_inv\_lerp][FixedI32::unwrapped_inv_lerp]</code>
    /// and
    /// <code>FixedU32::[unwrapped\_inv\_lerp][FixedU32::unwrapped_inv_lerp]</code>.
    #[must_use]
    fn unwrapped_inv_lerp(self, start: Self, end: Self) -> Self;

    /// Overflowing Euclidean division by an integer.
    ///
    /// Returns a [tuple] of the quotient and a [`bool`], indicating
    /// whether an overflow has occurred. On overflow, the wrapped
    /// value is returned.
    ///
    /// See also
    /// <code>FixedI32::[overflowing\_div\_euclid\_int][FixedI32::overflowing_div_euclid_int]</code>
    /// and
    /// <code>FixedU32::[overflowing\_div\_euclid\_int][FixedU32::overflowing_div_euclid_int]</code>.
    ///
    /// # Panics
    ///
    /// Panics if the divisor is zero.
    #[must_use = "this returns the result of the operation, without modifying the original"]
    fn overflowing_div_euclid_int(self, rhs: Self::Bits) -> (Self, bool);

    /// Overflowing remainder for Euclidean division by an integer.
    ///
    /// Returns a [tuple] of the remainder and a [`bool`], indicating
    /// whether an overflow has occurred. On overflow, the wrapped
    /// value is returned.
    ///
    /// See also
    /// <code>FixedI32::[overflowing\_rem\_euclid\_int][FixedI32::overflowing_rem_euclid_int]</code>
    /// and
    /// <code>FixedU32::[overflowing\_rem\_euclid\_int][FixedU32::overflowing_rem_euclid_int]</code>.
    ///
    /// # Panics
    ///
    /// Panics if the divisor is zero.
    #[must_use = "this returns the result of the operation, without modifying the original"]
    fn overflowing_rem_euclid_int(self, rhs: Self::Bits) -> (Self, bool);

    /// Overflowing linear interpolation between `start` and `end`.
    ///
    /// Returns a [tuple] of the interpolated value and a [`bool`], indicating
    /// whether an overflow has occurred. On overflow, the wrapped value is
    /// returned.
    ///
    /// See also
    /// <code>FixedI32::[overflowing\_lerp][FixedI32::overflowing_lerp]</code>
    /// and
    /// <code>FixedU32::[overflowing\_lerp][FixedU32::overflowing_lerp]</code>.
    fn overflowing_lerp(self, start: Self, end: Self) -> (Self, bool);

    /// Overflowing inverse linear interpolation between `start` and `end`.
    ///
    /// Returns a [tuple] of the computed value and a [`bool`], indicating
    /// whether an overflow has occurred. On overflow, the wrapped value is
    /// returned.
    ///
    /// See also
    /// <code>FixedI32::[overflowing\_inv\_lerp][FixedI32::overflowing_inv_lerp]</code>
    /// and
    /// <code>FixedU32::[overflowing\_inv\_lerp][FixedU32::overflowing_inv_lerp]</code>.
    fn overflowing_inv_lerp(self, start: Self, end: Self) -> (Self, bool);
}

/// This trait provides methods common to all signed fixed-point numbers.
///
/// Methods common to all fixed-point numbers including unsigned
/// fixed-point numbers are provided by the [`Fixed`] supertrait.
///
/// This trait is sealed and cannot be implemented for more types; it
/// is implemented for [`FixedI8`], [`FixedI16`], [`FixedI32`],
/// [`FixedI64`], and [`FixedI128`].
pub trait FixedSigned: Fixed
where
    Self: Neg<Output = Self>,
{
    /// Returns the number of bits required to represent the value.
    ///
    /// See also <code>FixedI32::[signed\_bits][FixedI32::signed_bits]</code>.
    fn signed_bits(self) -> u32;

    /// Returns [`true`] if the number is >&nbsp;0.
    ///
    /// See also <code>FixedI32::[is\_positive][FixedI32::is_positive]</code>.
    fn is_positive(self) -> bool;

    /// Returns [`true`] if the number is <&nbsp;0.
    ///
    /// See also <code>FixedI32::[is\_negative][FixedI32::is_negative]</code>.
    fn is_negative(self) -> bool;

    /// Returns the absolute value.
    ///
    /// See also <code>FixedI32::[abs][FixedI32::abs]</code>.
    #[must_use]
    fn abs(self) -> Self;

    /// Returns the absolute value using an unsigned type without any
    /// wrapping or panicking.
    ///
    /// See also <code>FixedI32::[unsigned\_abs][FixedI32::unsigned_abs]</code>.
    fn unsigned_abs(self) -> Self::Unsigned;

    /// Returns the distance from `self` to `other` using an unsigned type
    /// without any wrapping or panicking.
    ///
    /// See also
    /// <code>FixedI32::[unsigned\_dist][FixedI32::unsigned_dist]</code>.
    fn unsigned_dist(self, other: Self) -> Self::Unsigned;

    /// Returns a number representing the sign of `self`.
    ///
    /// See also <code>FixedI32::[signum][FixedI32::signum]</code>.
    ///
    /// # Panics
    ///
    /// When debug assertions are enabled, this method panics
    ///   * if the value is positive and the fixed-point number has
    ///     zero or one integer bits such that it cannot hold the
    ///     value 1.
    ///   * if the value is negative and the fixed-point number has
    ///     zero integer bits, such that it cannot hold the value &minus;1.
    ///
    /// When debug assertions are not enabled, the wrapped value can
    /// be returned in those cases, but it is not considered a
    /// breaking change if in the future it panics; using this method
    /// when 1 and &minus;1 cannot be represented is almost certainly a bug.
    #[must_use]
    fn signum(self) -> Self;

    /// Addition with an unsigned fixed-point number.
    ///
    /// See also <code>FixedI32::[add\_unsigned][FixedI32::add_unsigned]</code>.
    #[must_use]
    fn add_unsigned(self, rhs: Self::Unsigned) -> Self;

    /// Subtraction with an unsigned fixed-point number.
    ///
    /// See also <code>FixedI32::[sub\_unsigned][FixedI32::sub_unsigned]</code>.
    #[must_use]
    fn sub_unsigned(self, rhs: Self::Unsigned) -> Self;

    /// Checked absolute value. Returns the absolute value, or [`None`] on overflow.
    ///
    /// Overflow can only occur when trying to find the absolute value of the minimum value.
    ///
    /// See also <code>FixedI32::[checked\_abs][FixedI32::checked_abs]</code>.
    fn checked_abs(self) -> Option<Self>;

    /// Checked signum. Returns a number representing the sign of
    /// `self`, or [`None`] on overflow.
    ///
    /// Overflow can only occur
    ///   * if the value is positive and the fixed-point number has zero
    ///     or one integer bits such that it cannot hold the value 1.
    ///   * if the value is negative and the fixed-point number has zero
    ///         integer bits, such that it cannot hold the value &minus;1.
    ///
    /// See also
    /// <code>FixedI32::[checked\_signum][FixedI32::checked_signum]</code>.
    fn checked_signum(self) -> Option<Self>;

    /// Checked addition with an unsigned fixed-point number. Returns the sum,
    /// or [`None`] on overflow.
    ///
    /// See also
    /// <code>FixedI32::[checked\_add\_unsigned][FixedI32::checked_add_unsigned]</code>.
    #[must_use]
    fn checked_add_unsigned(self, rhs: Self::Unsigned) -> Option<Self>;

    /// Checked subtraction with an unsigned fixed-point number. Returns the
    /// difference, or [`None`] on overflow.
    ///
    /// See also <code>FixedI32::[checked\_sub\_unsigned][FixedI32::checked_sub_unsigned]</code>.
    #[must_use]
    fn checked_sub_unsigned(self, rhs: Self::Unsigned) -> Option<Self>;

    /// Saturating absolute value. Returns the absolute value, saturating on overflow.
    ///
    /// Overflow can only occur when trying to find the absolute value of the minimum value.
    ///
    /// See also
    /// <code>FixedI32::[saturating\_abs][FixedI32::saturating_abs]</code>.
    #[must_use]
    fn saturating_abs(self) -> Self;

    /// Saturating signum. Returns a number representing the sign of
    /// `self`, saturating on overflow.
    ///
    /// Overflow can only occur
    ///   * if the value is positive and the fixed-point number has zero
    ///     or one integer bits such that it cannot hold the value 1.
    ///   * if the value is negative and the fixed-point number has zero
    ///         integer bits, such that it cannot hold the value &minus;1.
    ///
    /// See also
    /// <code>FixedI32::[saturating\_signum][FixedI32::saturating_signum]</code>.
    #[must_use]
    fn saturating_signum(self) -> Self;

    /// Saturating addition with an unsigned fixed-point number. Returns the
    /// sum, saturating on overflow.
    ///
    /// See also
    /// <code>FixedI32::[saturating\_add\_unsigned][FixedI32::saturating_add_unsigned]</code>.
    #[must_use]
    fn saturating_add_unsigned(self, rhs: Self::Unsigned) -> Self;

    /// Saturating subtraction with an unsigned fixed-point number. Returns the
    /// difference, saturating on overflow.
    ///
    /// See also
    /// <code>FixedI32::[saturating\_sub\_unsigned][FixedI32::saturating_sub_unsigned]</code>.
    #[must_use]
    fn saturating_sub_unsigned(self, rhs: Self::Unsigned) -> Self;

    /// Wrapping absolute value. Returns the absolute value, wrapping on overflow.
    ///
    /// Overflow can only occur when trying to find the absolute value of the minimum value.
    ///
    /// See also <code>FixedI32::[wrapping\_abs][FixedI32::wrapping_abs]</code>.
    #[must_use]
    fn wrapping_abs(self) -> Self;

    /// Wrapping signum. Returns a number representing the sign of
    /// `self`, wrapping on overflow.
    ///
    /// Overflow can only occur
    ///   * if the value is positive and the fixed-point number has zero
    ///     or one integer bits such that it cannot hold the value 1.
    ///   * if the value is negative and the fixed-point number has zero
    ///         integer bits, such that it cannot hold the value &minus;1.
    ///
    /// See also
    /// <code>FixedI32::[wrapping\_signum][FixedI32::wrapping_signum]</code>.
    #[must_use]
    fn wrapping_signum(self) -> Self;

    /// Wrapping addition with an unsigned fixed-point number. Returns the sum,
    /// wrapping on overflow.
    ///
    /// See also
    /// <code>FixedI32::[wrapping\_add\_unsigned][FixedI32::wrapping_add_unsigned]</code>.
    #[must_use]
    fn wrapping_add_unsigned(self, rhs: Self::Unsigned) -> Self;

    /// Wrapping subtraction with an unsigned fixed-point number. Returns the
    /// difference, wrapping on overflow.
    ///
    /// See also
    /// <code>FixedI32::[wrapping\_sub\_unsigned][FixedI32::wrapping_sub_unsigned]</code>.
    #[must_use]
    fn wrapping_sub_unsigned(self, rhs: Self::Unsigned) -> Self;

    /// Unwrapped absolute value. Returns the absolute value, panicking on overflow.
    ///
    /// Overflow can only occur when trying to find the absolute value of the minimum value.
    ///
    /// See also
    /// <code>FixedI32::[unwrapped\_abs][FixedI32::unwrapped_abs]</code>.
    ///
    /// # Panics
    ///
    /// Panics if the result does not fit.
    #[track_caller]
    #[must_use]
    fn unwrapped_abs(self) -> Self;

    /// Unwrapped signum. Returns a number representing the sign of
    /// `self`, panicking on overflow.
    ///
    /// Overflow can only occur
    ///   * if the value is positive and the fixed-point number has zero
    ///     or one integer bits such that it cannot hold the value 1.
    ///   * if the value is negative and the fixed-point number has zero
    ///         integer bits, such that it cannot hold the value &minus;1.
    ///
    /// See also
    /// <code>FixedI32::[unwrapped\_signum][FixedI32::unwrapped_signum]</code>.
    ///
    /// # Panics
    ///
    /// Panics if the result does not fit.
    #[track_caller]
    #[must_use]
    fn unwrapped_signum(self) -> Self;

    /// Unwrapped addition with an unsigned fixed-point number. Returns the sum,
    /// panicking on overflow.
    ///
    /// See also
    /// <code>FixedI32::[unwrapped\_add\_unsigned][FixedI32::unwrapped_add_unsigned]</code>.
    ///
    /// # Panics
    ///
    /// Panics if the result does not fit.
    #[track_caller]
    #[must_use]
    fn unwrapped_add_unsigned(self, rhs: Self::Unsigned) -> Self;

    /// Unwrapped subtraction with an unsigned fixed-point number. Returns the
    /// difference, panicking on overflow.
    ///
    /// See also
    /// <code>FixedI32::[unwrapped\_sub\_unsigned][FixedI32::unwrapped_sub_unsigned]</code>.
    ///
    /// # Panics
    ///
    /// Panics if the result does not fit.
    #[track_caller]
    #[must_use]
    fn unwrapped_sub_unsigned(self, rhs: Self::Unsigned) -> Self;

    /// Overflowing absolute value.
    ///
    /// Returns a [tuple] of the fixed-point number and a [`bool`],
    /// indicating whether an overflow has occurred. On overflow, the
    /// wrapped value is returned.
    ///
    /// See also
    /// <code>FixedI32::[overflowing\_abs][FixedI32::overflowing_abs]</code>.
    fn overflowing_abs(self) -> (Self, bool);

    /// Overflowing signum.
    ///
    /// Returns a [tuple] of the signum and a [`bool`], indicating
    /// whether an overflow has occurred. On overflow, the wrapped
    /// value is returned.
    ///
    /// Overflow can only occur
    ///   * if the value is positive and the fixed-point number has zero
    ///     or one integer bits such that it cannot hold the value 1.
    ///   * if the value is negative and the fixed-point number has zero
    ///         integer bits, such that it cannot hold the value &minus;1.
    ///
    /// See also
    /// <code>FixedI32::[overflowing\_signum][FixedI32::overflowing_signum]</code>.
    fn overflowing_signum(self) -> (Self, bool);

    /// Overflowing addition with an unsigned fixed-point number.
    ///
    /// Returns a [tuple] of the sum and a [`bool`], indicating whether an
    /// overflow has occurred. On overflow, the wrapped value is returned.
    ///
    /// See also
    /// <code>FixedI32::[overflowing\_add\_unsigned][FixedI32::overflowing_add_unsigned]</code>.
    #[must_use]
    fn overflowing_add_unsigned(self, rhs: Self::Unsigned) -> (Self, bool);

    /// Overflowing subtraction with an unsigned fixed-point number.
    ///
    /// Returns a [tuple] of the difference and a [`bool`], indicating whether
    /// an overflow has occurred. On overflow, the wrapped value is returned.
    ///
    /// See also
    /// <code>FixedI32::[overflowing\_sub\_unsigned][FixedI32::overflowing_sub_unsigned]</code>.
    #[must_use]
    fn overflowing_sub_unsigned(self, rhs: Self::Unsigned) -> (Self, bool);
}

/// This trait provides methods common to all unsigned fixed-point numbers.
///
/// Methods common to all fixed-point numbers including signed
/// fixed-point numbers are provided by the [`Fixed`] supertrait.
///
/// This trait is sealed and cannot be implemented for more types; it
/// is implemented for [`FixedU8`], [`FixedU16`], [`FixedU32`],
/// [`FixedU64`], and [`FixedU128`].
pub trait FixedUnsigned: Fixed
where
    Self: Div<<Self as Fixed>::NonZeroBits, Output = Self>,
    Self: DivAssign<<Self as Fixed>::NonZeroBits>,
{
    /// Returns the number of bits required to represent the value.
    ///
    /// See also
    /// <code>FixedU32::[significant\_bits][FixedU32::significant_bits]</code>.
    fn significant_bits(self) -> u32;

    /// Returns [`true`] if the fixed-point number is
    /// 2<sup><i>k</i></sup> for some integer <i>k</i>.
    ///
    /// See also
    /// <code>FixedU32::[is\_power\_of\_two][FixedU32::is_power_of_two]</code>.
    fn is_power_of_two(self) -> bool;

    /// Returns the highest one in the binary representation, or zero
    /// if `self` is zero.
    ///
    /// See also <code>FixedU32::[highest\_one][FixedU32::highest_one]</code>.
    #[must_use]
    fn highest_one(self) -> Self;

    /// Returns the smallest power of two that is ≥&nbsp;`self`.
    ///
    /// See also
    /// <code>FixedU32::[next\_power\_of\_two][FixedU32::next_power_of_two]</code>.
    #[must_use]
    fn next_power_of_two(self) -> Self;

    /// Addition with an signed fixed-point number.
    ///
    /// See also <code>FixedU32::[add\_signed][FixedU32::add_signed]</code>.
    #[must_use]
    fn add_signed(self, rhs: Self::Signed) -> Self;

    /// Subtraction with an signed fixed-point number.
    ///
    /// See also <code>FixedU32::[sub\_signed][FixedU32::sub_signed]</code>.
    #[must_use]
    fn sub_signed(self, rhs: Self::Signed) -> Self;

    /// Returns the smallest power of two that is ≥&nbsp;`self`, or [`None`] if the
    /// next power of two is too large to represent.
    ///
    /// See also
    /// <code>FixedU32::[checked\_next\_power\_of\_two][FixedU32::checked_next_power_of_two]</code>.
    fn checked_next_power_of_two(self) -> Option<Self>;

    /// Checked addition with an signed fixed-point number. Returns the sum,
    /// or [`None`] on overflow.
    ///
    /// See also
    /// <code>FixedU32::[checked\_add\_signed][FixedU32::checked_add_signed]</code>.
    #[must_use]
    fn checked_add_signed(self, rhs: Self::Signed) -> Option<Self>;

    /// Checked subtraction with an signed fixed-point number. Returns the
    /// difference, or [`None`] on overflow.
    ///
    /// See also <code>FixedU32::[checked\_sub\_signed][FixedU32::checked_sub_signed]</code>.
    #[must_use]
    fn checked_sub_signed(self, rhs: Self::Signed) -> Option<Self>;

    /// Saturating addition with an signed fixed-point number. Returns the
    /// sum, saturating on overflow.
    ///
    /// See also
    /// <code>FixedU32::[saturating\_add\_signed][FixedU32::saturating_add_signed]</code>.
    #[must_use]
    fn saturating_add_signed(self, rhs: Self::Signed) -> Self;

    /// Saturating subtraction with an signed fixed-point number. Returns the
    /// difference, saturating on overflow.
    ///
    /// See also
    /// <code>FixedU32::[saturating\_sub\_signed][FixedU32::saturating_sub_signed]</code>.
    #[must_use]
    fn saturating_sub_signed(self, rhs: Self::Signed) -> Self;

    /// Returns the smallest power of two that is ≥&nbsp;`self`, wrapping
    /// to 0 if the next power of two is too large to represent.
    ///
    /// See also
    /// <code>FixedU32::[wrapping\_next\_power\_of\_two][FixedU32::wrapping_next_power_of_two]</code>.
    #[must_use]
    fn wrapping_next_power_of_two(self) -> Self;

    /// Wrapping addition with an signed fixed-point number. Returns the sum,
    /// wrapping on overflow.
    ///
    /// See also
    /// <code>FixedU32::[wrapping\_add\_signed][FixedU32::wrapping_add_signed]</code>.
    #[must_use]
    fn wrapping_add_signed(self, rhs: Self::Signed) -> Self;

    /// Wrapping subtraction with an signed fixed-point number. Returns the
    /// difference, wrapping on overflow.
    ///
    /// See also
    /// <code>FixedU32::[wrapping\_sub\_signed][FixedU32::wrapping_sub_signed]</code>.
    #[must_use]
    fn wrapping_sub_signed(self, rhs: Self::Signed) -> Self;

    /// Returns the smallest power of two that is ≥&nbsp;`self`, panicking
    /// if the next power of two is too large to represent.
    ///
    /// See also
    /// <code>FixedU32::[unwrapped\_next\_power\_of\_two][FixedU32::unwrapped_next_power_of_two]</code>.
    ///
    /// # Panics
    ///
    /// Panics if the result does not fit.
    #[track_caller]
    #[must_use]
    fn unwrapped_next_power_of_two(self) -> Self;

    /// Unwrapped addition with an signed fixed-point number. Returns the sum,
    /// panicking on overflow.
    ///
    /// See also
    /// <code>FixedU32::[unwrapped\_add\_signed][FixedU32::unwrapped_add_signed]</code>.
    ///
    /// # Panics
    ///
    /// Panics if the result does not fit.
    #[track_caller]
    #[must_use]
    fn unwrapped_add_signed(self, rhs: Self::Signed) -> Self;

    /// Unwrapped subtraction with an signed fixed-point number. Returns the
    /// difference, panicking on overflow.
    ///
    /// See also
    /// <code>FixedU32::[unwrapped\_sub\_signed][FixedU32::unwrapped_sub_signed]</code>.
    ///
    /// # Panics
    ///
    /// Panics if the result does not fit.
    #[track_caller]
    #[must_use]
    fn unwrapped_sub_signed(self, rhs: Self::Signed) -> Self;

    /// Overflowing addition with an signed fixed-point number.
    ///
    /// Returns a [tuple] of the sum and a [`bool`], indicating whether an
    /// overflow has occurred. On overflow, the wrapped value is returned.
    ///
    /// See also
    /// <code>FixedU32::[overflowing\_add\_signed][FixedU32::overflowing_add_signed]</code>.
    #[must_use]
    fn overflowing_add_signed(self, rhs: Self::Signed) -> (Self, bool);

    /// Overflowing subtraction with an signed fixed-point number.
    ///
    /// Returns a [tuple] of the difference and a [`bool`], indicating whether
    /// an overflow has occurred. On overflow, the wrapped value is returned.
    ///
    /// See also
    /// <code>FixedU32::[overflowing\_sub\_signed][FixedU32::overflowing_sub_signed]</code>.
    #[must_use]
    fn overflowing_sub_signed(self, rhs: Self::Signed) -> (Self, bool);
}

/// This trait provides lossless conversions that might be fallible.
///
/// This trait is implemented for conversions between integer
/// primitives, floating-point primitives and fixed-point numbers.
///
/// # Examples
///
/// ```rust
/// #![feature(generic_const_exprs)]
/// # #![allow(incomplete_features)]
///
/// use fixed::traits::LosslessTryFrom;
/// use fixed::types::{I24F8, I4F12};
/// // original is 0x000001.23, lossless is 0x1.230
/// let original = I24F8::from_bits(0x0000_0123);
/// let lossless = I4F12::lossless_try_from(original);
/// assert_eq!(lossless, Some(I4F12::from_bits(0x1230)));
/// // too_large is 0x000012.34, 0x12.340 does not fit in I4F12
/// let too_large = I24F8::from_bits(0x0000_1234);
/// let overflow = I4F12::lossless_try_from(too_large);
/// assert_eq!(overflow, None);
/// ```
pub trait LosslessTryFrom<Src>: Sized {
    /// Performs the conversion.
    fn lossless_try_from(src: Src) -> Option<Self>;
}

/// This trait provides lossless conversions that might be fallible.
/// This is the reciprocal of [`LosslessTryFrom`].
///
/// Usually [`LosslessTryFrom`] should be implemented instead of this
/// trait; there is a blanket implementation which provides this trait
/// when [`LosslessTryFrom`] is implemented (similar to [`Into`] and
/// [`From`]).
///
/// # Examples
///
/// ```rust
/// #![feature(generic_const_exprs)]
/// # #![allow(incomplete_features)]
///
/// use fixed::traits::LosslessTryInto;
/// use fixed::types::{I24F8, I4F12};
/// // original is 0x000001.23, lossless is 0x1.230
/// let original = I24F8::from_bits(0x0000_0123);
/// let lossless: Option<I4F12> = original.lossless_try_into();
/// assert_eq!(lossless, Some(I4F12::from_bits(0x1230)));
/// // too_large is 0x000012.34, 0x12.340 does not fit in I4F12
/// let too_large = I24F8::from_bits(0x0000_1234);
/// let overflow: Option<I4F12> = too_large.lossless_try_into();
/// assert_eq!(overflow, None);
/// ```
pub trait LosslessTryInto<Dst> {
    /// Performs the conversion.
    fn lossless_try_into(self) -> Option<Dst>;
}

impl<Src, Dst> LosslessTryInto<Dst> for Src
where
    Dst: LosslessTryFrom<Src>,
{
    fn lossless_try_into(self) -> Option<Dst> {
        Dst::lossless_try_from(self)
    }
}

/// This trait provides infallible conversions that might be lossy.
///
/// This trait is implemented for conversions between integer
/// primitives, floating-point primitives and fixed-point numbers.
///
/// # Examples
///
/// ```rust
/// #![feature(generic_const_exprs)]
/// # #![allow(incomplete_features)]
///
/// use fixed::traits::LossyFrom;
/// use fixed::types::{I12F4, I8F24};
/// // original is 0x12.345678, lossy is 0x012.3
/// let original = I8F24::from_bits(0x1234_5678);
/// let lossy = I12F4::lossy_from(original);
/// assert_eq!(lossy, I12F4::from_bits(0x0123));
/// ```
pub trait LossyFrom<Src> {
    /// Performs the conversion.
    fn lossy_from(src: Src) -> Self;
}

/// This trait provides infallible conversions that might be lossy.
/// This is the reciprocal of [`LossyFrom`].
///
/// Usually [`LossyFrom`] should be implemented instead of this trait;
/// there is a blanket implementation which provides this trait when
/// [`LossyFrom`] is implemented (similar to [`Into`] and [`From`]).
///
/// # Examples
///
/// ```rust
/// #![feature(generic_const_exprs)]
/// # #![allow(incomplete_features)]
///
/// use fixed::traits::LossyInto;
/// use fixed::types::{I12F4, I8F24};
/// // original is 0x12.345678, lossy is 0x012.3
/// let original = I8F24::from_bits(0x1234_5678);
/// let lossy: I12F4 = original.lossy_into();
/// assert_eq!(lossy, I12F4::from_bits(0x0123));
/// ```
pub trait LossyInto<Dst> {
    /// Performs the conversion.
    fn lossy_into(self) -> Dst;
}

impl<Src, Dst> LossyInto<Dst> for Src
where
    Dst: LossyFrom<Src>,
{
    fn lossy_into(self) -> Dst {
        Dst::lossy_from(self)
    }
}

/// This trait provides checked conversions from fixed-point numbers.
///
/// This trait is implemented for conversions between integer
/// primitives, floating-point primitives and fixed-point numbers.
///
/// # Examples
///
/// ```rust
/// #![feature(generic_const_exprs)]
/// # #![allow(incomplete_features)]
///
/// use fixed::traits::FromFixed;
/// use fixed::types::U8F8;
/// // 0x87.65
/// let f = U8F8::from_bits(0x8765);
/// assert_eq!(f32::from_fixed(f), f32::from(0x8765u16) / 256.0);
/// assert_eq!(i32::checked_from_fixed(f), Some(0x87));
/// assert_eq!(u8::saturating_from_fixed(f), 0x87);
/// // no fit
/// assert_eq!(i8::checked_from_fixed(f), None);
/// assert_eq!(i8::saturating_from_fixed(f), i8::MAX);
/// assert_eq!(i8::wrapping_from_fixed(f), 0x87u8 as i8);
/// assert_eq!(i8::overflowing_from_fixed(f), (0x87u8 as i8, true));
/// ```
pub trait FromFixed {
    /// Converts from a fixed-point number.
    ///
    /// Any extra fractional bits are discarded, which rounds towards &minus;∞.
    ///
    /// # Panics
    ///
    /// When debug assertions are enabled, panics if the value does
    /// not fit. When debug assertions are not enabled, the wrapped
    /// value can be returned, but it is not considered a breaking
    /// change if in the future it panics; if wrapping is required use
    /// [`wrapping_from_fixed`] instead.
    ///
    /// [`wrapping_from_fixed`]: FromFixed::wrapping_from_fixed
    fn from_fixed<F: Fixed>(src: F) -> Self;

    /// Converts from a fixed-point number if it fits, otherwise returns [`None`].
    ///
    /// Any extra fractional bits are discarded, which rounds towards &minus;∞.
    fn checked_from_fixed<F: Fixed>(src: F) -> Option<Self>
    where
        Self: Sized;

    /// Converts from a fixed-point number, saturating if it does not fit.
    ///
    /// Any extra fractional bits are discarded, which rounds towards &minus;∞.
    fn saturating_from_fixed<F: Fixed>(src: F) -> Self;

    /// Converts from a fixed-point number, wrapping if it does not fit.
    ///
    /// Any extra fractional bits are discarded, which rounds towards &minus;∞.
    fn wrapping_from_fixed<F: Fixed>(src: F) -> Self;

    /// Converts from a fixed-point number.
    ///
    /// Returns a [tuple] of the value and a [`bool`] indicating whether
    /// an overflow has occurred. On overflow, the wrapped value is
    /// returned.
    ///
    /// Any extra fractional bits are discarded, which rounds towards &minus;∞.
    fn overflowing_from_fixed<F: Fixed>(src: F) -> (Self, bool)
    where
        Self: Sized;

    /// Converts from a fixed-point number, panicking if the value
    /// does not fit.
    ///
    /// Any extra fractional bits are discarded, which rounds towards &minus;∞.
    ///
    /// # Panics
    ///
    /// Panics if the value does not fit, even when debug assertions
    /// are not enabled.
    #[inline]
    #[track_caller]
    fn unwrapped_from_fixed<F: Fixed>(src: F) -> Self
    where
        Self: Sized,
    {
        match Self::overflowing_from_fixed(src) {
            (val, false) => val,
            (_, true) => panic!("overflow"),
        }
    }
}

/// This trait provides checked conversions to fixed-point numbers.
///
/// This trait is implemented for conversions between integer
/// primitives, floating-point primitives and fixed-point numbers.
///
/// # Examples
///
/// ```rust
/// #![feature(generic_const_exprs)]
/// # #![allow(incomplete_features)]
///
/// use fixed::traits::ToFixed;
/// use fixed::types::{U8F8, U16F16};
/// let f: U8F8 = 13.5f32.to_fixed();
/// assert_eq!(f, U8F8::from_bits((13 << 8) | (1 << 7)));
/// // 0x1234.5678 is too large and can be wrapped to 0x34.56
/// let too_large = U16F16::from_bits(0x1234_5678);
/// let checked: Option<U8F8> = too_large.checked_to_num();
/// assert_eq!(checked, None);
/// let saturating: U8F8 = too_large.saturating_to_num();
/// assert_eq!(saturating, U8F8::MAX);
/// let wrapping: U8F8 = too_large.wrapping_to_num();
/// assert_eq!(wrapping, U8F8::from_bits(0x3456));
/// let overflowing: (U8F8, bool) = too_large.overflowing_to_num();
/// assert_eq!(overflowing, (U8F8::from_bits(0x3456), true));
/// ```
pub trait ToFixed {
    /// Converts to a fixed-point number.
    ///
    /// Any extra fractional bits are discarded, which rounds towards &minus;∞.
    ///
    /// # Panics
    ///
    /// Panics if `self` is a floating-point number that is not [finite].
    ///
    /// When debug assertions are enabled, also panics if the value
    /// does not fit. When debug assertions are not enabled, the
    /// wrapped value can be returned, but it is not considered a
    /// breaking change if in the future it panics; if wrapping is
    /// required use [`wrapping_to_fixed`] instead.
    ///
    /// [`wrapping_to_fixed`]: ToFixed::wrapping_to_fixed
    /// [finite]: f64::is_finite
    fn to_fixed<F: Fixed>(self) -> F;

    /// Converts to a fixed-point number if it fits, otherwise returns [`None`].
    ///
    /// Any extra fractional bits are discarded, which rounds towards &minus;∞.
    fn checked_to_fixed<F: Fixed>(self) -> Option<F>;

    /// Converts to a fixed-point number, saturating if it does not fit.
    ///
    /// Any extra fractional bits are discarded, which rounds towards &minus;∞.
    ///
    /// # Panics
    ///
    /// Panics if `self` is a floating-point number that is [NaN].
    ///
    /// [NaN]: f64::is_nan
    fn saturating_to_fixed<F: Fixed>(self) -> F;

    /// Converts to a fixed-point number, wrapping if it does not fit.
    ///
    /// Any extra fractional bits are discarded, which rounds towards &minus;∞.
    ///
    /// # Panics
    ///
    /// Panics if `self` is a floating-point number that is not [finite].
    ///
    /// [finite]: f64::is_finite
    fn wrapping_to_fixed<F: Fixed>(self) -> F;

    /// Converts to a fixed-point number.
    ///
    /// Returns a [tuple] of the fixed-point number and a [`bool`]
    /// indicating whether an overflow has occurred. On overflow, the
    /// wrapped value is returned.
    ///
    /// Any extra fractional bits are discarded, which rounds towards &minus;∞.
    ///
    /// # Panics
    ///
    /// Panics if `self` is a floating-point number that is not [finite].
    ///
    /// [finite]: f64::is_finite
    fn overflowing_to_fixed<F: Fixed>(self) -> (F, bool);

    /// Converts to a fixed-point number, panicking if it does not fit.
    ///
    /// Any extra fractional bits are discarded, which rounds towards &minus;∞.
    ///
    /// # Panics
    ///
    /// Panics if `self` is a floating-point number that is not
    /// [finite] or if the value does not fit, even if debug
    /// assertions are not enabled.
    ///
    /// [finite]: f64::is_finite
    #[inline]
    #[track_caller]
    fn unwrapped_to_fixed<F: Fixed>(self) -> F
    where
        Self: Sized,
    {
        match self.overflowing_to_fixed() {
            (val, false) => val,
            (_, true) => panic!("overflow"),
        }
    }
}

/// This trait provides a way to convert a number to/from an equivalent
/// fixed-point number.
///
/// Implementations are provided for the signed integer primitives [`i8`],
/// [`i16`], [`i32`], [`i64`] and [`i128`], which have equivalent fixed-point
/// types [`I8F0`], [`I16F0`], [`I32F0`], [`I64F0`] and [`I128F0`]. Similar
/// implementations are provided for the unsigned integer primitives [`u8`],
/// [`u16`], [`u32`], [`u64`] and [`u128`].
///
/// # Examples
///
/// An [`i32`] can be treated as an [`I32F0`].
///
/// ```rust
/// #![feature(generic_const_exprs)]
/// # #![allow(incomplete_features)]
///
/// use fixed::traits::{Fixed, FixedEquiv};
///
/// fn next_up<F: Fixed>(f: &mut F) {
///     *f += F::DELTA;
/// }
///
/// let mut i = 12i32;
/// // next_up is called with &mut i converted to &mut I32F0
/// next_up(i.as_fixed_equiv_mut());
/// assert_eq!(i, 13);
/// ```
///
/// Simlarly, an [`I32F0`] can be treated as an [`i32`].
///
/// ```rust
/// #![feature(generic_const_exprs)]
/// # #![allow(incomplete_features)]
///
/// use fixed::{traits::FixedEquiv, types::I32F0};
///
/// fn increase_by_5(i: &mut i32) {
///     *i += 5;
/// }
///
/// let mut f = I32F0::from_num(12);
/// // increase_by_5 is called with &mut f converted to &mut i32
/// increase_by_5(i32::mut_from_fixed_equiv(&mut f));
/// assert_eq!(f, 17);
/// ```
///
/// [`I8F0`]: crate::types::I8F0
/// [`I16F0`]: crate::types::I16F0
/// [`I32F0`]: crate::types::I32F0
/// [`I64F0`]: crate::types::I64F0
/// [`I128F0`]: crate::types::I128F0
pub trait FixedEquiv {
    /// The equivalent fixed-point type.
    type Equiv: Fixed;

    /// Converts an owned value to the equivalent fixed-point type.
    fn to_fixed_equiv(self) -> Self::Equiv;

    /// Converts a reference into a reference to the equivalent fixed-point
    /// type.
    fn as_fixed_equiv(&self) -> &Self::Equiv;

    /// Converts a mutable reference into a mutable reference to the equivalent
    /// fixed-point type.
    fn as_fixed_equiv_mut(&mut self) -> &mut Self::Equiv;

    /// Converts an owned equivalent fixed-point type to this type.
    fn from_fixed_equiv(f: Self::Equiv) -> Self;

    /// Converts a reference to the equivalent fixed-point type into a reference
    /// to this type.
    fn ref_from_fixed_equiv(f: &Self::Equiv) -> &Self;

    /// Converts a mutable reference to the equivalent fixed-point type into a
    /// mutable reference to this type.
    fn mut_from_fixed_equiv(f: &mut Self::Equiv) -> &mut Self;
}

macro_rules! trait_delegate {
    (fn $method:ident($($param:ident: $Param:ty),*) -> $Ret:ty) => {
        #[inline]
        fn $method($($param: $Param),*) -> $Ret {
            Self::$method($($param),*)
        }
    };
    (fn $method:ident(self $(, $param:ident: $Param:ty)*) -> $Ret:ty) => {
        #[inline]
        fn $method(self $(, $param: $Param)*) -> $Ret {
            self.$method($($param),*)
        }
    };
    (fn $method:ident(&mut self $(, $param:ident: $Param:ty)*) $(-> $Ret:ty)*) => {
        #[inline]
        fn $method(&mut self $(, $param: $Param)*) $(-> $Ret)* {
            self.$method($($param),*)
        }
    };
    (fn $method:ident<$Gen:ident: $Trait:ident>($($param:ident: $Param:ty),*) -> $Ret:ty) => {
        #[inline]
        fn $method<$Gen: $Trait>($($param: $Param),*) -> $Ret {
            Self::$method($($param),*)
        }
    };
    (fn $method:ident<$Gen:ident: $Trait:ident>(self $(, $param:ident: $Param:ty)*) -> $Ret:ty) => {
        #[inline]
        fn $method<$Gen: $Trait>(self $(, $param: $Param)*) -> $Ret {
            self.$method($($param),*)
        }
    };
}

macro_rules! impl_fixed {
    (
        $Fixed:ident, $IFixed:ident, $UFixed:ident, $nbits:expr, $Bits:ident, $NonZeroBits:ident,
        $Signedness:tt
    ) => {
        impl<const FRAC: i32> FixedOptionalFeatures for $Fixed<FRAC> where
            If<{ (0 <= FRAC) & (FRAC <= $nbits) }>: True
        {
        }

        impl<const FRAC: i32> Fixed for $Fixed<FRAC> {
            type Bits = $Bits;
            type NonZeroBits = $NonZeroBits;
            type Signed = $IFixed<FRAC>;
            type Unsigned = $UFixed<FRAC>;
            const ZERO: Self = Self::ZERO;
            const DELTA: Self = Self::DELTA;
            const MIN: Self = Self::MIN;
            const MAX: Self = Self::MAX;
            const IS_SIGNED: bool = Self::IS_SIGNED;
            const INT_BITS: i32 = Self::INT_BITS;
            const FRAC_BITS: i32 = Self::FRAC_BITS;
            trait_delegate! { fn from_bits(bits: Self::Bits) -> Self }
            trait_delegate! { fn to_bits(self) -> Self::Bits }
            trait_delegate! { fn from_be(fixed: Self) -> Self }
            trait_delegate! { fn from_le(fixed: Self) -> Self }
            trait_delegate! { fn to_be(self) -> Self }
            trait_delegate! { fn to_le(self) -> Self }
            trait_delegate! { fn swap_bytes(self) -> Self }
            trait_delegate! { fn from_be_bytes(bits: [u8; size_of::<Self>()]) -> Self }
            trait_delegate! { fn from_le_bytes(bits: [u8; size_of::<Self>()]) -> Self }
            trait_delegate! { fn from_ne_bytes(bits: [u8; size_of::<Self>()]) -> Self }
            trait_delegate! { fn to_be_bytes(self) -> [u8; size_of::<Self>()] }
            trait_delegate! { fn to_le_bytes(self) -> [u8; size_of::<Self>()] }
            trait_delegate! { fn to_ne_bytes(self) -> [u8; size_of::<Self>()] }
            trait_delegate! { fn from_num<Src: ToFixed>(src: Src) -> Self }
            trait_delegate! { fn to_num<Dst: FromFixed>(self) -> Dst }
            trait_delegate! { fn checked_from_num<Src: ToFixed>(val: Src) -> Option<Self> }
            trait_delegate! { fn checked_to_num<Dst: FromFixed>(self) -> Option<Dst> }
            trait_delegate! { fn saturating_from_num<Src: ToFixed>(val: Src) -> Self }
            trait_delegate! { fn saturating_to_num<Dst: FromFixed>(self) -> Dst }
            trait_delegate! { fn wrapping_from_num<Src: ToFixed>(val: Src) -> Self }
            trait_delegate! { fn wrapping_to_num<Dst: FromFixed>(self) -> Dst }
            trait_delegate! { fn unwrapped_from_num<Src: ToFixed>(val: Src) -> Self }
            trait_delegate! { fn unwrapped_to_num<Dst: FromFixed>(self) -> Dst }
            trait_delegate! { fn overflowing_from_num<Src: ToFixed>(val: Src) -> (Self, bool) }
            trait_delegate! { fn overflowing_to_num<Dst: FromFixed>(self) -> (Dst, bool) }
            trait_delegate! { fn int(self) -> Self }
            trait_delegate! { fn frac(self) -> Self }
            trait_delegate! { fn ceil(self) -> Self }
            trait_delegate! { fn floor(self) -> Self }
            trait_delegate! { fn round_to_zero(self) -> Self }
            trait_delegate! { fn round(self) -> Self }
            trait_delegate! { fn round_ties_to_even(self) -> Self }
            trait_delegate! { fn checked_ceil(self) -> Option<Self> }
            trait_delegate! { fn checked_floor(self) -> Option<Self> }
            trait_delegate! { fn checked_round(self) -> Option<Self> }
            trait_delegate! { fn checked_round_ties_to_even(self) -> Option<Self> }
            trait_delegate! { fn saturating_ceil(self) -> Self }
            trait_delegate! { fn saturating_floor(self) -> Self }
            trait_delegate! { fn saturating_round(self) -> Self }
            trait_delegate! { fn saturating_round_ties_to_even(self) -> Self }
            trait_delegate! { fn wrapping_ceil(self) -> Self }
            trait_delegate! { fn wrapping_floor(self) -> Self }
            trait_delegate! { fn wrapping_round(self) -> Self }
            trait_delegate! { fn wrapping_round_ties_to_even(self) -> Self }
            trait_delegate! { fn unwrapped_ceil(self) -> Self }
            trait_delegate! { fn unwrapped_floor(self) -> Self }
            trait_delegate! { fn unwrapped_round(self) -> Self }
            trait_delegate! { fn unwrapped_round_ties_to_even(self) -> Self }
            trait_delegate! { fn overflowing_ceil(self) -> (Self, bool) }
            trait_delegate! { fn overflowing_floor(self) -> (Self, bool) }
            trait_delegate! { fn overflowing_round(self) -> (Self, bool) }
            trait_delegate! { fn overflowing_round_ties_to_even(self) -> (Self, bool) }
            trait_delegate! { fn count_ones(self) -> u32 }
            trait_delegate! { fn count_zeros(self) -> u32 }
            trait_delegate! { fn leading_ones(self) -> u32 }
            trait_delegate! { fn leading_zeros(self) -> u32 }
            trait_delegate! { fn trailing_ones(self) -> u32 }
            trait_delegate! { fn trailing_zeros(self) -> u32 }
            trait_delegate! { fn int_log2(self) -> i32 }
            trait_delegate! { fn checked_int_log2(self) -> Option<i32> }
            trait_delegate! { fn reverse_bits(self) -> Self }
            trait_delegate! { fn rotate_left(self, n: u32) -> Self }
            trait_delegate! { fn rotate_right(self, n: u32) -> Self }
            trait_delegate! { fn is_zero(self) -> bool }
            trait_delegate! { fn dist(self, other: Self) -> Self }
            trait_delegate! { fn abs_diff(self, other: Self) -> Self::Unsigned }
            trait_delegate! { fn mean(self, other: Self) -> Self }
<<<<<<< HEAD
=======
            trait_delegate! { fn recip(self) -> Self }
            trait_delegate! { fn next_multiple_of(self, other: Self) -> Self }
>>>>>>> 31500cdf
            trait_delegate! { fn mul_add(self, mul: Self, add: Self) -> Self }
            trait_delegate! { fn mul_acc(&mut self, a: Self, b: Self) }
            trait_delegate! { fn rem_euclid(self, rhs: Self) -> Self }
            trait_delegate! { fn checked_neg(self) -> Option<Self> }
            trait_delegate! { fn checked_add(self, rhs: Self) -> Option<Self> }
            trait_delegate! { fn checked_sub(self, rhs: Self) -> Option<Self> }
            trait_delegate! { fn checked_mul(self, rhs: Self) -> Option<Self> }
            trait_delegate! { fn checked_rem(self, rhs: Self) -> Option<Self> }
<<<<<<< HEAD
=======
            trait_delegate! { fn checked_recip(self) -> Option<Self> }
            trait_delegate! { fn checked_next_multiple_of(self, other: Self) -> Option<Self> }
>>>>>>> 31500cdf
            trait_delegate! { fn checked_mul_add(self, mul: Self, add: Self) -> Option<Self> }
            trait_delegate! { fn checked_mul_acc(&mut self, a: Self, b: Self) -> Option<()> }
            trait_delegate! { fn checked_rem_euclid(self, rhs: Self) -> Option<Self> }
            trait_delegate! { fn checked_mul_int(self, rhs: Self::Bits) -> Option<Self> }
            trait_delegate! { fn checked_div_int(self, rhs: Self::Bits) -> Option<Self> }
            trait_delegate! { fn checked_shl(self, rhs: u32) -> Option<Self> }
            trait_delegate! { fn checked_shr(self, rhs: u32) -> Option<Self> }
            trait_delegate! { fn checked_dist(self, other: Self) -> Option<Self> }
            trait_delegate! { fn saturating_neg(self) -> Self }
            trait_delegate! { fn saturating_add(self, rhs: Self) -> Self }
            trait_delegate! { fn saturating_sub(self, rhs: Self) -> Self }
            trait_delegate! { fn saturating_mul(self, rhs: Self) -> Self }
<<<<<<< HEAD
=======
            trait_delegate! { fn saturating_div(self, rhs: Self) -> Self }
            trait_delegate! { fn saturating_recip(self) -> Self }
            trait_delegate! { fn saturating_next_multiple_of(self, other: Self) -> Self }
>>>>>>> 31500cdf
            trait_delegate! { fn saturating_mul_add(self, mul: Self, add: Self) -> Self }
            trait_delegate! { fn saturating_mul_acc(&mut self, a: Self, b: Self) }
            trait_delegate! { fn saturating_mul_int(self, rhs: Self::Bits) -> Self }
            trait_delegate! { fn saturating_dist(self, other: Self) -> Self }
            trait_delegate! { fn wrapping_neg(self) -> Self }
            trait_delegate! { fn wrapping_add(self, rhs: Self) -> Self }
            trait_delegate! { fn wrapping_sub(self, rhs: Self) -> Self }
            trait_delegate! { fn wrapping_mul(self, rhs: Self) -> Self }
<<<<<<< HEAD
=======
            trait_delegate! { fn wrapping_div(self, rhs: Self) -> Self }
            trait_delegate! { fn wrapping_recip(self) -> Self }
            trait_delegate! { fn wrapping_next_multiple_of(self, other: Self) -> Self }
>>>>>>> 31500cdf
            trait_delegate! { fn wrapping_mul_add(self, mul: Self, add: Self) -> Self }
            trait_delegate! { fn wrapping_mul_acc(&mut self, a: Self, b: Self) }
            trait_delegate! { fn wrapping_mul_int(self, rhs: Self::Bits) -> Self }
            trait_delegate! { fn wrapping_div_int(self, rhs: Self::Bits) -> Self }
            trait_delegate! { fn wrapping_shl(self, rhs: u32) -> Self }
            trait_delegate! { fn wrapping_shr(self, rhs: u32) -> Self }
            trait_delegate! { fn wrapping_dist(self, other: Self) -> Self }
            trait_delegate! { fn unwrapped_neg(self) -> Self }
            trait_delegate! { fn unwrapped_add(self, rhs: Self) -> Self }
            trait_delegate! { fn unwrapped_sub(self, rhs: Self) -> Self }
            trait_delegate! { fn unwrapped_mul(self, rhs: Self) -> Self }
            trait_delegate! { fn unwrapped_rem(self, rhs: Self) -> Self }
<<<<<<< HEAD
=======
            trait_delegate! { fn unwrapped_recip(self) -> Self }
            trait_delegate! { fn unwrapped_next_multiple_of(self, other: Self) -> Self }
>>>>>>> 31500cdf
            trait_delegate! { fn unwrapped_mul_add(self, mul: Self, add: Self) -> Self }
            trait_delegate! { fn unwrapped_mul_acc(&mut self, a: Self, b: Self) }
            trait_delegate! { fn unwrapped_rem_euclid(self, rhs: Self) -> Self }
            trait_delegate! { fn unwrapped_mul_int(self, rhs: Self::Bits) -> Self }
            trait_delegate! { fn unwrapped_div_int(self, rhs: Self::Bits) -> Self }
            trait_delegate! { fn unwrapped_shl(self, rhs: u32) -> Self }
            trait_delegate! { fn unwrapped_shr(self, rhs: u32) -> Self }
            trait_delegate! { fn unwrapped_dist(self, other: Self) -> Self }
            trait_delegate! { fn overflowing_neg(self) -> (Self, bool) }
            trait_delegate! { fn overflowing_add(self, rhs: Self) -> (Self, bool) }
            trait_delegate! { fn overflowing_sub(self, rhs: Self) -> (Self, bool) }
            trait_delegate! { fn overflowing_mul(self, rhs: Self) -> (Self, bool) }
<<<<<<< HEAD
=======
            trait_delegate! { fn overflowing_div(self, rhs: Self) -> (Self, bool) }
            trait_delegate! { fn overflowing_recip(self) -> (Self, bool) }
            trait_delegate! { fn overflowing_next_multiple_of(self, other: Self) -> (Self, bool) }
>>>>>>> 31500cdf
            trait_delegate! { fn overflowing_mul_add(self, mul: Self, add: Self) -> (Self, bool) }
            trait_delegate! { fn overflowing_mul_acc(&mut self, a: Self, b: Self) -> bool }
            trait_delegate! { fn overflowing_mul_int(self, rhs: Self::Bits) -> (Self, bool) }
            trait_delegate! { fn overflowing_div_int(self, rhs: Self::Bits) -> (Self, bool) }
            trait_delegate! { fn overflowing_shl(self, rhs: u32) -> (Self, bool) }
            trait_delegate! { fn overflowing_shr(self, rhs: u32) -> (Self, bool) }
            trait_delegate! { fn overflowing_dist(self, other: Self) -> (Self, bool) }
        }

        impl<const FRAC: i32> FixedStrict for $Fixed<FRAC>
        where
            If<{ (0 <= FRAC) & (FRAC <= $nbits) }>: True,
        {
            trait_delegate! { fn from_str_binary(src: &str) -> Result<Self, ParseFixedError> }
            trait_delegate! { fn from_str_octal(src: &str) -> Result<Self, ParseFixedError> }
            trait_delegate! { fn from_str_hex(src: &str) -> Result<Self, ParseFixedError> }
            trait_delegate! {
                fn saturating_from_str(src: &str) -> Result<Self, ParseFixedError>
            }
            trait_delegate! {
                fn saturating_from_str_binary(src: &str) -> Result<Self, ParseFixedError>
            }
            trait_delegate! {
                fn saturating_from_str_octal(src: &str) -> Result<Self, ParseFixedError>
            }
            trait_delegate! {
                fn saturating_from_str_hex(src: &str) -> Result<Self, ParseFixedError>
            }
            trait_delegate! {
                fn wrapping_from_str(src: &str) -> Result<Self, ParseFixedError>
            }
            trait_delegate! {
                fn wrapping_from_str_binary(src: &str) -> Result<Self, ParseFixedError>
            }
            trait_delegate! {
                fn wrapping_from_str_octal(src: &str) -> Result<Self, ParseFixedError>
            }
            trait_delegate! {
                fn wrapping_from_str_hex(src: &str) -> Result<Self, ParseFixedError>
            }
            trait_delegate! {
                fn overflowing_from_str(src: &str) -> Result<(Self, bool), ParseFixedError>
            }
            trait_delegate! {
                fn overflowing_from_str_binary(src: &str) -> Result<(Self, bool), ParseFixedError>
            }
            trait_delegate! {
                fn overflowing_from_str_octal(src: &str) -> Result<(Self, bool), ParseFixedError>
            }
            trait_delegate! {
                fn overflowing_from_str_hex(src: &str) -> Result<(Self, bool), ParseFixedError>
            }
            trait_delegate! { fn int_log10(self) -> i32 }
            trait_delegate! { fn checked_int_log10(self) -> Option<i32> }
            trait_delegate! { fn recip(self) -> Self }
            trait_delegate! { fn div_euclid(self, rhs: Self) -> Self }
            trait_delegate! { fn div_euclid_int(self, rhs: Self::Bits) -> Self }
            trait_delegate! { fn rem_euclid_int(self, rhs: Self::Bits) -> Self }
            trait_delegate! { fn lerp(self, start: Self, end: Self) -> Self }
            trait_delegate! { fn inv_lerp(self, start: Self, end: Self) -> Self }
            trait_delegate! { fn checked_div(self, rhs: Self) -> Option<Self> }
            trait_delegate! { fn checked_recip(self) -> Option<Self> }
            trait_delegate! { fn checked_div_euclid(self, rhs: Self) -> Option<Self> }
            trait_delegate! { fn checked_rem_int(self, rhs: Self::Bits) -> Option<Self> }
            trait_delegate! { fn checked_div_euclid_int(self, rhs: Self::Bits) -> Option<Self> }
            trait_delegate! { fn checked_rem_euclid_int(self, rhs: Self::Bits) -> Option<Self> }
            trait_delegate! { fn checked_lerp(self, start: Self, end: Self) -> Option<Self> }
            trait_delegate! { fn checked_inv_lerp(self, start: Self, end: Self) -> Option<Self> }
            trait_delegate! { fn saturating_div(self, rhs: Self) -> Self }
            trait_delegate! { fn saturating_recip(self) -> Self }
            trait_delegate! { fn saturating_div_euclid(self, rhs: Self) -> Self }
            trait_delegate! { fn saturating_div_euclid_int(self, rhs: Self::Bits) -> Self }
            trait_delegate! { fn saturating_rem_euclid_int(self, rhs: Self::Bits) -> Self }
            trait_delegate! { fn saturating_lerp(self, start: Self, end: Self) -> Self }
            trait_delegate! { fn saturating_inv_lerp(self, start: Self, end: Self) -> Self }
            trait_delegate! { fn wrapping_div(self, rhs: Self) -> Self }
            trait_delegate! { fn wrapping_recip(self) -> Self }
            trait_delegate! { fn wrapping_div_euclid(self, rhs: Self) -> Self }
            trait_delegate! { fn wrapping_div_euclid_int(self, rhs: Self::Bits) -> Self }
            trait_delegate! { fn wrapping_rem_euclid_int(self, rhs: Self::Bits) -> Self }
            trait_delegate! { fn wrapping_lerp(self, start: Self, end: Self) -> Self }
            trait_delegate! { fn wrapping_inv_lerp(self, start: Self, end: Self) -> Self }
            trait_delegate! { fn unwrapped_div(self, rhs: Self) -> Self }
            trait_delegate! { fn unwrapped_recip(self) -> Self }
            trait_delegate! { fn unwrapped_div_euclid(self, rhs: Self) -> Self }
            trait_delegate! { fn unwrapped_rem_int(self, rhs: Self::Bits) -> Self }
            trait_delegate! { fn unwrapped_div_euclid_int(self, rhs: Self::Bits) -> Self }
            trait_delegate! { fn unwrapped_rem_euclid_int(self, rhs: Self::Bits) -> Self }
            trait_delegate! { fn unwrapped_lerp(self, start: Self, end: Self) -> Self }
            trait_delegate! { fn unwrapped_inv_lerp(self, start: Self, end: Self) -> Self }
            trait_delegate! { fn overflowing_div(self, rhs: Self) -> (Self, bool) }
            trait_delegate! { fn overflowing_recip(self) -> (Self, bool) }
            trait_delegate! { fn overflowing_div_euclid(self, rhs: Self) -> (Self, bool) }
            trait_delegate! { fn overflowing_div_euclid_int(self, rhs: Self::Bits) -> (Self, bool) }
            trait_delegate! { fn overflowing_rem_euclid_int(self, rhs: Self::Bits) -> (Self, bool) }
            trait_delegate! { fn overflowing_lerp(self, start: Self, end: Self) -> (Self, bool) }
            trait_delegate! {
                fn overflowing_inv_lerp(self, start: Self, end: Self) -> (Self, bool)
            }
        }

        if_signed! {
            $Signedness;
            impl<const FRAC: i32> FixedSigned for $Fixed<FRAC> {
                trait_delegate! { fn signed_bits(self) -> u32 }
                trait_delegate! { fn abs(self) -> Self }
                trait_delegate! { fn unsigned_abs(self) -> Self::Unsigned }
                trait_delegate! { fn unsigned_dist(self, other: Self) -> Self::Unsigned }
                trait_delegate! { fn signum(self) -> Self }
                trait_delegate! { fn checked_abs(self) -> Option<Self> }
                trait_delegate! { fn checked_signum(self) -> Option<Self> }
                trait_delegate! { fn saturating_abs(self) -> Self }
                trait_delegate! { fn saturating_signum(self) -> Self }
                trait_delegate! { fn wrapping_abs(self) -> Self }
                trait_delegate! { fn wrapping_signum(self) -> Self }
                trait_delegate! { fn unwrapped_abs(self) -> Self }
                trait_delegate! { fn unwrapped_signum(self) -> Self }
                trait_delegate! { fn overflowing_abs(self) -> (Self, bool) }
                trait_delegate! { fn overflowing_signum(self) -> (Self, bool) }
                trait_delegate! { fn is_positive(self) -> bool }
                trait_delegate! { fn is_negative(self) -> bool }
            }
        }

        if_unsigned! {
            $Signedness;
            impl<const FRAC: i32> FixedUnsigned for $Fixed<FRAC> {
                trait_delegate! { fn significant_bits(self) -> u32 }
                trait_delegate! { fn is_power_of_two(self) -> bool }
                trait_delegate! { fn highest_one(self) -> Self }
                trait_delegate! { fn next_power_of_two(self) -> Self }
                trait_delegate! { fn checked_next_power_of_two(self) -> Option<Self> }
                trait_delegate! { fn wrapping_next_power_of_two(self) -> Self }
                trait_delegate! { fn unwrapped_next_power_of_two(self) -> Self }
            }
        }

        impl<const FRAC: i32> FromFixed for $Fixed<FRAC> {
            /// Converts a fixed-point number.
            ///
            /// Any extra fractional bits are discarded, which rounds towards &minus;∞.
            ///
            /// # Panics
            ///
            /// When debug assertions are enabled, panics if the value
            /// does not fit. When debug assertions are not enabled,
            /// the wrapped value can be returned, but it is not
            /// considered a breaking change if in the future it
            /// panics; if wrapping is required use
            /// [`wrapping_from_fixed`] instead.
            ///
            /// [`wrapping_from_fixed`]: FromFixed::wrapping_from_fixed
            #[inline]
            fn from_fixed<F: Fixed>(src: F) -> Self {
                let (wrapped, overflow) = $Fixed::fixed_from_bits(src.to_bits(), F::FRAC_BITS);
                debug_assert!(!overflow, "overflow");
                let _ = overflow;
                wrapped
            }

            /// Converts a fixed-point number if it fits, otherwise returns [`None`].
            ///
            /// Any extra fractional bits are discarded, which rounds towards &minus;∞.
            #[inline]
            fn checked_from_fixed<F: Fixed>(src: F) -> Option<Self> {
                match $Fixed::fixed_from_bits(src.to_bits(), F::FRAC_BITS) {
                    (_, true) => None,
                    (wrapped, false) => Some(wrapped),
                }
            }

            /// Converts a fixed-point number, saturating if it does not fit.
            ///
            /// Any extra fractional bits are discarded, which rounds towards &minus;∞.
            #[inline]
            fn saturating_from_fixed<F: Fixed>(src: F) -> Self {
                match $Fixed::fixed_from_bits(src.to_bits(), F::FRAC_BITS) {
                    (wrapped, false) => wrapped,
                    (_, true) => {
                        let src_bits_zero = F::Bits::overflowing_cast_from(0u8).0;
                        if src.to_bits() < src_bits_zero {
                            $Fixed::MIN
                        } else {
                            $Fixed::MAX
                        }
                    }
                }
            }

            /// Converts a fixed-point number, wrapping if it does not fit.
            ///
            /// Any extra fractional bits are discarded, which rounds towards &minus;∞.
            #[inline]
            fn wrapping_from_fixed<F: Fixed>(src: F) -> Self {
                let (wrapped, _) = $Fixed::fixed_from_bits(src.to_bits(), F::FRAC_BITS);
                wrapped
            }

            /// Converts a fixed-point number.
            ///
            /// Returns a [tuple] of the value and a [`bool`]
            /// indicating whether an overflow has occurred. On
            /// overflow, the wrapped value is returned.
            ///
            /// Any extra fractional bits are discarded, which rounds towards &minus;∞.
            #[inline]
            fn overflowing_from_fixed<F: Fixed>(src: F) -> (Self, bool) {
                $Fixed::fixed_from_bits(src.to_bits(), F::FRAC_BITS)
            }

            /// Converts a fixed-point number, panicking if it does not fit.
            ///
            /// Any extra fractional bits are discarded, which rounds towards &minus;∞.
            ///
            /// # Panics
            ///
            /// Panics if the value does not fit, even when debug
            /// assertions are not enabled.
            #[inline]
            fn unwrapped_from_fixed<F: Fixed>(src: F) -> Self {
                match $Fixed::fixed_from_bits(src.to_bits(), F::FRAC_BITS) {
                    (val, false) => val,
                    (_, true) => panic!("overflow"),
                }
            }
        }

        impl<const FRAC: i32> ToFixed for $Fixed<FRAC> {
            /// Converts a fixed-point number.
            ///
            /// Any extra fractional bits are discarded, which rounds towards &minus;∞.
            ///
            /// # Panics
            ///
            /// When debug assertions are enabled, panics if the value
            /// does not fit. When debug assertions are not enabled,
            /// the wrapped value can be returned, but it is not
            /// considered a breaking change if in the future it
            /// panics; if wrapping is required use
            /// [`wrapping_to_fixed`] instead.
            ///
            /// [`wrapping_to_fixed`]: ToFixed::wrapping_to_fixed
            #[inline]
            fn to_fixed<F: Fixed>(self) -> F {
                FromFixed::from_fixed(self)
            }

            /// Converts a fixed-point number if it fits, otherwise returns [`None`].
            ///
            /// Any extra fractional bits are discarded, which rounds towards &minus;∞.
            #[inline]
            fn checked_to_fixed<F: Fixed>(self) -> Option<F> {
                FromFixed::checked_from_fixed(self)
            }

            /// Converts a fixed-point number, saturating if it does not fit.
            ///
            /// Any extra fractional bits are discarded, which rounds towards &minus;∞.
            #[inline]
            fn saturating_to_fixed<F: Fixed>(self) -> F {
                FromFixed::saturating_from_fixed(self)
            }

            /// Converts a fixed-point number, wrapping if it does not fit.
            ///
            /// Any extra fractional bits are discarded, which rounds towards &minus;∞.
            #[inline]
            fn wrapping_to_fixed<F: Fixed>(self) -> F {
                FromFixed::wrapping_from_fixed(self)
            }

            /// Converts a fixed-point number.
            ///
            /// Returns a [tuple] of the value and a [`bool`]
            /// indicating whether an overflow has occurred. On
            /// overflow, the wrapped value is returned.
            ///
            /// Any extra fractional bits are discarded, which rounds towards &minus;∞.
            #[inline]
            fn overflowing_to_fixed<F: Fixed>(self) -> (F, bool) {
                FromFixed::overflowing_from_fixed(self)
            }
            /// Converts a fixed-point number, panicking if it does not fit.
            ///
            /// Any extra fractional bits are discarded, which rounds towards &minus;∞.
            ///
            /// # Panics
            ///
            /// Panics if the value does not fit, even when debug
            /// assertions are not enabled.
            #[inline]
            fn unwrapped_to_fixed<F: Fixed>(self) -> F {
                FromFixed::unwrapped_from_fixed(self)
            }
        }

<<<<<<< HEAD
        impl FixedBits for $Bits {}
=======
        if_signed! {
            $Signedness;
            impl<Frac: $LeEqU> FixedSigned for $Fixed<Frac> {
                trait_delegate! { fn signed_bits(self) -> u32 }
                trait_delegate! { fn is_positive(self) -> bool }
                trait_delegate! { fn is_negative(self) -> bool }
                trait_delegate! { fn abs(self) -> Self }
                trait_delegate! { fn unsigned_abs(self) -> Self::Unsigned }
                trait_delegate! { fn unsigned_dist(self, other: Self) -> Self::Unsigned }
                trait_delegate! { fn signum(self) -> Self }
                trait_delegate! { fn add_unsigned(self, rhs: Self::Unsigned) -> Self }
                trait_delegate! { fn sub_unsigned(self, rhs: Self::Unsigned) -> Self }
                trait_delegate! { fn checked_abs(self) -> Option<Self> }
                trait_delegate! { fn checked_signum(self) -> Option<Self> }
                trait_delegate! {
                    fn checked_add_unsigned(self, rhs: Self::Unsigned) -> Option<Self>
                }
                trait_delegate! {
                    fn checked_sub_unsigned(self, rhs: Self::Unsigned) -> Option<Self>
                }
                trait_delegate! { fn saturating_abs(self) -> Self }
                trait_delegate! { fn saturating_signum(self) -> Self }
                trait_delegate! { fn saturating_add_unsigned(self, rhs: Self::Unsigned) -> Self }
                trait_delegate! { fn saturating_sub_unsigned(self, rhs: Self::Unsigned) -> Self }
                trait_delegate! { fn wrapping_abs(self) -> Self }
                trait_delegate! { fn wrapping_signum(self) -> Self }
                trait_delegate! { fn wrapping_add_unsigned(self, rhs: Self::Unsigned) -> Self }
                trait_delegate! { fn wrapping_sub_unsigned(self, rhs: Self::Unsigned) -> Self }
                trait_delegate! { fn unwrapped_abs(self) -> Self }
                trait_delegate! { fn unwrapped_signum(self) -> Self }
                trait_delegate! { fn unwrapped_add_unsigned(self, rhs: Self::Unsigned) -> Self }
                trait_delegate! { fn unwrapped_sub_unsigned(self, rhs: Self::Unsigned) -> Self }
                trait_delegate! { fn overflowing_abs(self) -> (Self, bool) }
                trait_delegate! { fn overflowing_signum(self) -> (Self, bool) }
                trait_delegate! {
                    fn overflowing_add_unsigned(self, rhs: Self::Unsigned) -> (Self, bool)
                }
                trait_delegate! {
                    fn overflowing_sub_unsigned(self, rhs: Self::Unsigned) -> (Self, bool)
                }
            }
        }

        if_unsigned! {
            $Signedness;
            impl<Frac: $LeEqU> FixedUnsigned for $Fixed<Frac> {
                trait_delegate! { fn significant_bits(self) -> u32 }
                trait_delegate! { fn is_power_of_two(self) -> bool }
                trait_delegate! { fn highest_one(self) -> Self }
                trait_delegate! { fn next_power_of_two(self) -> Self }
                trait_delegate! { fn add_signed(self, rhs: Self::Signed) -> Self }
                trait_delegate! { fn sub_signed(self, rhs: Self::Signed) -> Self }
                trait_delegate! { fn checked_next_power_of_two(self) -> Option<Self> }
                trait_delegate! { fn checked_add_signed(self, rhs: Self::Signed) -> Option<Self> }
                trait_delegate! { fn checked_sub_signed(self, rhs: Self::Signed) -> Option<Self> }
                trait_delegate! { fn saturating_add_signed(self, rhs: Self::Signed) -> Self }
                trait_delegate! { fn saturating_sub_signed(self, rhs: Self::Signed) -> Self }
                trait_delegate! { fn wrapping_next_power_of_two(self) -> Self }
                trait_delegate! { fn wrapping_add_signed(self, rhs: Self::Signed) -> Self }
                trait_delegate! { fn wrapping_sub_signed(self, rhs: Self::Signed) -> Self }
                trait_delegate! { fn unwrapped_next_power_of_two(self) -> Self }
                trait_delegate! { fn unwrapped_add_signed(self, rhs: Self::Signed) -> Self }
                trait_delegate! { fn unwrapped_sub_signed(self, rhs: Self::Signed) -> Self }
                trait_delegate! {
                    fn overflowing_add_signed(self, rhs: Self::Signed) -> (Self, bool)
                }
                trait_delegate! {
                    fn overflowing_sub_signed(self, rhs: Self::Signed) -> (Self, bool)
                }
            }
        }
>>>>>>> 31500cdf
    };
}

impl_fixed! { FixedI8, FixedI8, FixedU8, 8, i8, NonZeroI8, Signed }
impl_fixed! { FixedI16, FixedI16, FixedU16, 16, i16, NonZeroI16, Signed }
impl_fixed! { FixedI32, FixedI32, FixedU32, 32, i32, NonZeroI32, Signed }
impl_fixed! { FixedI64, FixedI64, FixedU64, 64, i64, NonZeroI64, Signed }
impl_fixed! { FixedI128, FixedI128, FixedU128, 128, i128, NonZeroI128, Signed }
impl_fixed! { FixedU8, FixedI8, FixedU8, 8, u8, NonZeroU8, Unsigned }
impl_fixed! { FixedU16, FixedI16, FixedU16, 16, u16, NonZeroU16, Unsigned }
impl_fixed! { FixedU32, FixedI32, FixedU32, 32, u32, NonZeroU32, Unsigned }
impl_fixed! { FixedU64, FixedI64, FixedU64, 64, u64, NonZeroU64, Unsigned }
impl_fixed! { FixedU128, FixedI128, FixedU128, 128, u128, NonZeroU128, Unsigned }

/// This trait is implemented for <code>[Fixed]::[Bits][Fixed::Bits]</code> for
/// all fixed-point numbers.
///
/// This provides some facilities to manipulate bits in generic functions.
///
/// # Examples
///
/// ```rust
/// use az::OverflowingAs;
/// use fixed::{traits::Fixed, types::*};
/// fn limited_positive_bits<F: Fixed>(fixed: F) -> Option<u32> {
///     let bits = fixed.to_bits();
///     match bits.overflowing_as::<u32>() {
///         (wrapped, false) => Some(wrapped),
///         (_, true) => None,
///     }
/// }
/// assert_eq!(limited_positive_bits(I16F16::from_bits(100)), Some(100));
/// assert_eq!(limited_positive_bits(I16F16::from_bits(-100)), None);
/// ```
pub trait FixedBits
where
    Self: Copy + Ord,
    Self: Shl<u32, Output = Self> + Shr<u32, Output = Self>,
    Self: OverflowingCast<i8> + OverflowingCastFrom<i8>,
    Self: OverflowingCast<i16> + OverflowingCastFrom<i16>,
    Self: OverflowingCast<i32> + OverflowingCastFrom<i32>,
    Self: OverflowingCast<i64> + OverflowingCastFrom<i64>,
    Self: OverflowingCast<i128> + OverflowingCastFrom<i128>,
    Self: OverflowingCast<u8> + OverflowingCastFrom<u8>,
    Self: OverflowingCast<u16> + OverflowingCastFrom<u16>,
    Self: OverflowingCast<u32> + OverflowingCastFrom<u32>,
    Self: OverflowingCast<u64> + OverflowingCastFrom<u64>,
    Self: OverflowingCast<u128> + OverflowingCastFrom<u128>,
{
}<|MERGE_RESOLUTION|>--- conflicted
+++ resolved
@@ -29,7 +29,7 @@
 };
 #[cfg(feature = "arbitrary")]
 use arbitrary::Arbitrary;
-use az::{OverflowingCast, OverflowingCastFrom};
+use az::OverflowingCastFrom;
 #[cfg(feature = "borsh")]
 use borsh::{BorshDeserialize, BorshSerialize};
 use bytemuck::{self, Pod, TransparentWrapper};
@@ -617,46 +617,6 @@
     ///
     /// [`Bits`]: Fixed::Bits
     type NonZeroBits: TryFrom<Self::Bits>;
-<<<<<<< HEAD
-=======
-
-    /// A byte array with the same size as the type.
-    ///
-    /// # Examples
-    ///
-    /// ```rust
-    /// use fixed::{traits::Fixed, types::I16F16};
-    /// // 32-bit DELTA is 0x0000_0001_i32
-    /// const DELTA_LE_BYTES: <I16F16 as Fixed>::Bytes = I16F16::DELTA.to_le_bytes();
-    /// assert_eq!(DELTA_LE_BYTES, 1i32.to_le_bytes());
-    /// ```
-    type Bytes;
-
-    /// The number of fractional bits as a compile-time [`Unsigned`] as provided
-    /// by the [*typenum* crate].
-    ///
-    /// <code>\<F as [Fixed]>::Frac::[U32]</code> is equivalent to
-    /// <code>\<F as [Fixed]>::[FRAC\_NBITS]</code>.
-    ///
-    /// `Frac` can be used as the generic parameter of fixed-point number types.
-    ///
-    /// # Examples
-    ///
-    /// ```rust
-    /// use fixed::{traits::Fixed, types::extra::U16, FixedI32, FixedI64};
-    /// type Fix1 = FixedI32::<U16>;
-    /// assert_eq!(Fix1::FRAC_NBITS, 16);
-    /// assert_eq!(Fix1::INT_NBITS, 32 - 16);
-    /// type Fix2 = FixedI64::<<Fix1 as Fixed>::Frac>;
-    /// assert_eq!(Fix2::FRAC_NBITS, 16);
-    /// assert_eq!(Fix2::INT_NBITS, 64 - 16);
-    /// ```
-    ///
-    /// [*typenum* crate]: https://crates.io/crates/typenum
-    /// [U32]: crate::types::extra::Unsigned::U32
-    /// [FRAC\_NBITS]: Fixed::FRAC_NBITS
-    type Frac: Unsigned;
->>>>>>> 31500cdf
 
     /// An unsigned fixed-point number type with the same number of integer and
     /// fractional bits as `Self`.
@@ -1500,19 +1460,6 @@
     #[must_use = "this returns the result of the operation, without modifying the original"]
     fn mean(self, other: Self) -> Self;
 
-<<<<<<< HEAD
-=======
-    /// Returns the reciprocal.
-    ///
-    /// See also <code>FixedI32::[recip][FixedI32::recip]</code> and
-    /// <code>FixedU32::[recip][FixedU32::recip]</code>.
-    ///
-    /// # Panics
-    ///
-    /// Panics if `self` is zero.
-    #[must_use]
-    fn recip(self) -> Self;
-
     /// Returns the next multiple of `other`.
     ///
     /// See also
@@ -1526,7 +1473,6 @@
     #[must_use]
     fn next_multiple_of(self, other: Self) -> Self;
 
->>>>>>> 31500cdf
     /// Multiply and add. Returns `self` × `mul` + `add`.
     ///
     /// Note that the inherent [`mul_add`] method is more flexible
@@ -1599,16 +1545,6 @@
     #[must_use = "this returns the result of the operation, without modifying the original"]
     fn checked_rem(self, rhs: Self) -> Option<Self>;
 
-<<<<<<< HEAD
-=======
-    /// Checked reciprocal. Returns the reciprocal, or [`None`] if
-    /// `self` is zero or on overflow.
-    ///
-    /// See also
-    /// <code>FixedI32::[checked\_recip][FixedI32::checked_recip]</code> and
-    /// <code>FixedU32::[checked\_recip][FixedU32::checked_recip]</code>.
-    fn checked_recip(self) -> Option<Self>;
-
     /// Checked next multiple of `other`. Returns the next multiple, or [`None`]
     /// if `other` is zero or on overflow.
     ///
@@ -1619,7 +1555,6 @@
     #[must_use]
     fn checked_next_multiple_of(self, other: Self) -> Option<Self>;
 
->>>>>>> 31500cdf
     /// Checked multiply and add. Returns `self` × `mul` + `add`, or [`None`] on overflow.
     ///
     /// See also
@@ -1726,33 +1661,6 @@
     #[must_use = "this returns the result of the operation, without modifying the original"]
     fn saturating_mul(self, rhs: Self) -> Self;
 
-<<<<<<< HEAD
-=======
-    /// Saturating division. Returns the quotient, saturating on overflow.
-    ///
-    /// See also
-    /// <code>FixedI32::[saturating\_div][FixedI32::saturating_div]</code> and
-    /// <code>FixedU32::[saturating\_div][FixedU32::saturating_div]</code>.
-    ///
-    /// # Panics
-    ///
-    /// Panics if the divisor is zero.
-    #[must_use = "this returns the result of the operation, without modifying the original"]
-    fn saturating_div(self, rhs: Self) -> Self;
-
-    /// Saturating reciprocal.
-    ///
-    /// See also
-    /// <code>FixedI32::[saturating\_recip][FixedI32::saturating_recip]</code>
-    /// and
-    /// <code>FixedU32::[saturating\_recip][FixedU32::saturating_recip]</code>.
-    ///
-    /// # Panics
-    ///
-    /// Panics if `self` is zero.
-    #[must_use]
-    fn saturating_recip(self) -> Self;
-
     /// Saturating next multiple of `other`.
     ///
     /// See also
@@ -1766,7 +1674,6 @@
     #[must_use]
     fn saturating_next_multiple_of(self, other: Self) -> Self;
 
->>>>>>> 31500cdf
     /// Saturating multiply and add. Returns `self` × `mul` + `add`, saturating on overflow.
     ///
     /// See also
@@ -1830,31 +1737,6 @@
     #[must_use = "this returns the result of the operation, without modifying the original"]
     fn wrapping_mul(self, rhs: Self) -> Self;
 
-<<<<<<< HEAD
-=======
-    /// Wrapping division. Returns the quotient, wrapping on overflow.
-    ///
-    /// See also <code>FixedI32::[wrapping\_div][FixedI32::wrapping_div]</code>
-    /// and <code>FixedU32::[wrapping\_div][FixedU32::wrapping_div]</code>.
-    ///
-    /// # Panics
-    ///
-    /// Panics if the divisor is zero.
-    #[must_use = "this returns the result of the operation, without modifying the original"]
-    fn wrapping_div(self, rhs: Self) -> Self;
-
-    /// Wrapping reciprocal.
-    ///
-    /// See also
-    /// <code>FixedI32::[wrapping\_recip][FixedI32::wrapping_recip]</code> and
-    /// <code>FixedU32::[wrapping\_recip][FixedU32::wrapping_recip]</code>.
-    ///
-    /// # Panics
-    ///
-    /// Panics if `self` is zero.
-    #[must_use]
-    fn wrapping_recip(self) -> Self;
-
     /// Wrapping next multiple of `other`.
     ///
     /// See also
@@ -1868,7 +1750,6 @@
     #[must_use]
     fn wrapping_next_multiple_of(self, other: Self) -> Self;
 
->>>>>>> 31500cdf
     /// Wrapping multiply and add. Returns `self` × `mul` + `add`, wrapping on overflow.
     ///
     /// See also
@@ -2000,21 +1881,6 @@
     #[must_use = "this returns the result of the operation, without modifying the original"]
     fn unwrapped_rem(self, rhs: Self) -> Self;
 
-<<<<<<< HEAD
-=======
-    /// Unwrapped reciprocal. Returns reciprocal, panicking on overflow.
-    ///
-    /// See also
-    /// <code>FixedI32::[unwrapped\_recip][FixedI32::unwrapped_recip]</code> and
-    /// <code>FixedU32::[unwrapped\_recip][FixedU32::unwrapped_recip]</code>.
-    ///
-    /// # Panics
-    ///
-    /// Panics if `self` is zero or on overflow.
-    #[track_caller]
-    #[must_use]
-    fn unwrapped_recip(self) -> Self;
-
     /// Unwrapped next multiple of `other`. Returns the next multiple, panicking
     /// on overflow.
     ///
@@ -2030,7 +1896,6 @@
     #[must_use]
     fn unwrapped_next_multiple_of(self, other: Self) -> Self;
 
->>>>>>> 31500cdf
     /// Unwrapped multiply and add. Returns `self` × `mul` + `add`, panicking on overflow.
     ///
     /// See also
@@ -2044,6 +1909,22 @@
     #[track_caller]
     #[must_use = "this returns the result of the operation, without modifying the original"]
     fn unwrapped_mul_add(self, mul: Self, add: Self) -> Self;
+
+    /// Overflowing next multiple of `other`.
+    ///
+    /// Returns a [tuple] of the next multiple and a [`bool`], indicating
+    /// whether an overflow has occurred. On overflow, the wrapped value is
+    /// returned.
+    ///
+    /// See also
+    /// <code>FixedI32::[overflowing\_next\_multiple\_of][FixedI32::overflowing_next_multiple_of]</code>
+    /// and
+    /// <code>FixedU32::[overflowing\_next\_multiple\_of][FixedU32::overflowing_next_multiple_of]</code>.
+    ///
+    /// # Panics
+    ///
+    /// Panics if `other` is zero.
+    fn overflowing_next_multiple_of(self, other: Self) -> (Self, bool);
 
     /// Unwrapped multiply and accumulate. Adds (`a` × `b`) to `self`, panicking on overflow.
     ///
@@ -2189,57 +2070,6 @@
     #[must_use = "this returns the result of the operation, without modifying the original"]
     fn overflowing_mul(self, rhs: Self) -> (Self, bool);
 
-<<<<<<< HEAD
-=======
-    /// Overflowing division.
-    ///
-    /// Returns a [tuple] of the quotient and a [`bool`], indicating
-    /// whether an overflow has occurred. On overflow, the wrapped
-    /// value is returned.
-    ///
-    /// See also
-    /// <code>FixedI32::[overflowing\_div][FixedI32::overflowing_div]</code> and
-    /// <code>FixedU32::[overflowing\_div][FixedU32::overflowing_div]</code>.
-    ///
-    /// # Panics
-    ///
-    /// Panics if the divisor is zero.
-    #[must_use = "this returns the result of the operation, without modifying the original"]
-    fn overflowing_div(self, rhs: Self) -> (Self, bool);
-
-    /// Overflowing reciprocal.
-    ///
-    /// Returns a [tuple] of the reciprocal of `self` and a [`bool`],
-    /// indicating whether an overflow has occurred. On overflow, the
-    /// wrapped value is returned.
-    ///
-    /// See also
-    /// <code>FixedI32::[overflowing\_recip][FixedI32::overflowing_recip]</code>
-    /// and
-    /// <code>FixedU32::[overflowing\_recip][FixedU32::overflowing_recip]</code>.
-    ///
-    /// # Panics
-    ///
-    /// Panics if `self` is zero.
-    fn overflowing_recip(self) -> (Self, bool);
-
-    /// Overflowing next multiple of `other`.
-    ///
-    /// Returns a [tuple] of the next multiple and a [`bool`], indicating
-    /// whether an overflow has occurred. On overflow, the wrapped value is
-    /// returned.
-    ///
-    /// See also
-    /// <code>FixedI32::[overflowing\_next\_multiple\_of][FixedI32::overflowing_next_multiple_of]</code>
-    /// and
-    /// <code>FixedU32::[overflowing\_next\_multiple\_of][FixedU32::overflowing_next_multiple_of]</code>.
-    ///
-    /// # Panics
-    ///
-    /// Panics if `other` is zero.
-    fn overflowing_next_multiple_of(self, other: Self) -> (Self, bool);
-
->>>>>>> 31500cdf
     /// Overflowing multiply  and add.
     ///
     /// Returns a [tuple] of `self` × `mul` + `add` and a [`bool`],
@@ -4060,11 +3890,7 @@
             trait_delegate! { fn dist(self, other: Self) -> Self }
             trait_delegate! { fn abs_diff(self, other: Self) -> Self::Unsigned }
             trait_delegate! { fn mean(self, other: Self) -> Self }
-<<<<<<< HEAD
-=======
-            trait_delegate! { fn recip(self) -> Self }
             trait_delegate! { fn next_multiple_of(self, other: Self) -> Self }
->>>>>>> 31500cdf
             trait_delegate! { fn mul_add(self, mul: Self, add: Self) -> Self }
             trait_delegate! { fn mul_acc(&mut self, a: Self, b: Self) }
             trait_delegate! { fn rem_euclid(self, rhs: Self) -> Self }
@@ -4073,11 +3899,7 @@
             trait_delegate! { fn checked_sub(self, rhs: Self) -> Option<Self> }
             trait_delegate! { fn checked_mul(self, rhs: Self) -> Option<Self> }
             trait_delegate! { fn checked_rem(self, rhs: Self) -> Option<Self> }
-<<<<<<< HEAD
-=======
-            trait_delegate! { fn checked_recip(self) -> Option<Self> }
             trait_delegate! { fn checked_next_multiple_of(self, other: Self) -> Option<Self> }
->>>>>>> 31500cdf
             trait_delegate! { fn checked_mul_add(self, mul: Self, add: Self) -> Option<Self> }
             trait_delegate! { fn checked_mul_acc(&mut self, a: Self, b: Self) -> Option<()> }
             trait_delegate! { fn checked_rem_euclid(self, rhs: Self) -> Option<Self> }
@@ -4090,12 +3912,7 @@
             trait_delegate! { fn saturating_add(self, rhs: Self) -> Self }
             trait_delegate! { fn saturating_sub(self, rhs: Self) -> Self }
             trait_delegate! { fn saturating_mul(self, rhs: Self) -> Self }
-<<<<<<< HEAD
-=======
-            trait_delegate! { fn saturating_div(self, rhs: Self) -> Self }
-            trait_delegate! { fn saturating_recip(self) -> Self }
             trait_delegate! { fn saturating_next_multiple_of(self, other: Self) -> Self }
->>>>>>> 31500cdf
             trait_delegate! { fn saturating_mul_add(self, mul: Self, add: Self) -> Self }
             trait_delegate! { fn saturating_mul_acc(&mut self, a: Self, b: Self) }
             trait_delegate! { fn saturating_mul_int(self, rhs: Self::Bits) -> Self }
@@ -4104,12 +3921,7 @@
             trait_delegate! { fn wrapping_add(self, rhs: Self) -> Self }
             trait_delegate! { fn wrapping_sub(self, rhs: Self) -> Self }
             trait_delegate! { fn wrapping_mul(self, rhs: Self) -> Self }
-<<<<<<< HEAD
-=======
-            trait_delegate! { fn wrapping_div(self, rhs: Self) -> Self }
-            trait_delegate! { fn wrapping_recip(self) -> Self }
             trait_delegate! { fn wrapping_next_multiple_of(self, other: Self) -> Self }
->>>>>>> 31500cdf
             trait_delegate! { fn wrapping_mul_add(self, mul: Self, add: Self) -> Self }
             trait_delegate! { fn wrapping_mul_acc(&mut self, a: Self, b: Self) }
             trait_delegate! { fn wrapping_mul_int(self, rhs: Self::Bits) -> Self }
@@ -4122,11 +3934,7 @@
             trait_delegate! { fn unwrapped_sub(self, rhs: Self) -> Self }
             trait_delegate! { fn unwrapped_mul(self, rhs: Self) -> Self }
             trait_delegate! { fn unwrapped_rem(self, rhs: Self) -> Self }
-<<<<<<< HEAD
-=======
-            trait_delegate! { fn unwrapped_recip(self) -> Self }
             trait_delegate! { fn unwrapped_next_multiple_of(self, other: Self) -> Self }
->>>>>>> 31500cdf
             trait_delegate! { fn unwrapped_mul_add(self, mul: Self, add: Self) -> Self }
             trait_delegate! { fn unwrapped_mul_acc(&mut self, a: Self, b: Self) }
             trait_delegate! { fn unwrapped_rem_euclid(self, rhs: Self) -> Self }
@@ -4139,12 +3947,7 @@
             trait_delegate! { fn overflowing_add(self, rhs: Self) -> (Self, bool) }
             trait_delegate! { fn overflowing_sub(self, rhs: Self) -> (Self, bool) }
             trait_delegate! { fn overflowing_mul(self, rhs: Self) -> (Self, bool) }
-<<<<<<< HEAD
-=======
-            trait_delegate! { fn overflowing_div(self, rhs: Self) -> (Self, bool) }
-            trait_delegate! { fn overflowing_recip(self) -> (Self, bool) }
             trait_delegate! { fn overflowing_next_multiple_of(self, other: Self) -> (Self, bool) }
->>>>>>> 31500cdf
             trait_delegate! { fn overflowing_mul_add(self, mul: Self, add: Self) -> (Self, bool) }
             trait_delegate! { fn overflowing_mul_acc(&mut self, a: Self, b: Self) -> bool }
             trait_delegate! { fn overflowing_mul_int(self, rhs: Self::Bits) -> (Self, bool) }
@@ -4250,204 +4053,6 @@
             $Signedness;
             impl<const FRAC: i32> FixedSigned for $Fixed<FRAC> {
                 trait_delegate! { fn signed_bits(self) -> u32 }
-                trait_delegate! { fn abs(self) -> Self }
-                trait_delegate! { fn unsigned_abs(self) -> Self::Unsigned }
-                trait_delegate! { fn unsigned_dist(self, other: Self) -> Self::Unsigned }
-                trait_delegate! { fn signum(self) -> Self }
-                trait_delegate! { fn checked_abs(self) -> Option<Self> }
-                trait_delegate! { fn checked_signum(self) -> Option<Self> }
-                trait_delegate! { fn saturating_abs(self) -> Self }
-                trait_delegate! { fn saturating_signum(self) -> Self }
-                trait_delegate! { fn wrapping_abs(self) -> Self }
-                trait_delegate! { fn wrapping_signum(self) -> Self }
-                trait_delegate! { fn unwrapped_abs(self) -> Self }
-                trait_delegate! { fn unwrapped_signum(self) -> Self }
-                trait_delegate! { fn overflowing_abs(self) -> (Self, bool) }
-                trait_delegate! { fn overflowing_signum(self) -> (Self, bool) }
-                trait_delegate! { fn is_positive(self) -> bool }
-                trait_delegate! { fn is_negative(self) -> bool }
-            }
-        }
-
-        if_unsigned! {
-            $Signedness;
-            impl<const FRAC: i32> FixedUnsigned for $Fixed<FRAC> {
-                trait_delegate! { fn significant_bits(self) -> u32 }
-                trait_delegate! { fn is_power_of_two(self) -> bool }
-                trait_delegate! { fn highest_one(self) -> Self }
-                trait_delegate! { fn next_power_of_two(self) -> Self }
-                trait_delegate! { fn checked_next_power_of_two(self) -> Option<Self> }
-                trait_delegate! { fn wrapping_next_power_of_two(self) -> Self }
-                trait_delegate! { fn unwrapped_next_power_of_two(self) -> Self }
-            }
-        }
-
-        impl<const FRAC: i32> FromFixed for $Fixed<FRAC> {
-            /// Converts a fixed-point number.
-            ///
-            /// Any extra fractional bits are discarded, which rounds towards &minus;∞.
-            ///
-            /// # Panics
-            ///
-            /// When debug assertions are enabled, panics if the value
-            /// does not fit. When debug assertions are not enabled,
-            /// the wrapped value can be returned, but it is not
-            /// considered a breaking change if in the future it
-            /// panics; if wrapping is required use
-            /// [`wrapping_from_fixed`] instead.
-            ///
-            /// [`wrapping_from_fixed`]: FromFixed::wrapping_from_fixed
-            #[inline]
-            fn from_fixed<F: Fixed>(src: F) -> Self {
-                let (wrapped, overflow) = $Fixed::fixed_from_bits(src.to_bits(), F::FRAC_BITS);
-                debug_assert!(!overflow, "overflow");
-                let _ = overflow;
-                wrapped
-            }
-
-            /// Converts a fixed-point number if it fits, otherwise returns [`None`].
-            ///
-            /// Any extra fractional bits are discarded, which rounds towards &minus;∞.
-            #[inline]
-            fn checked_from_fixed<F: Fixed>(src: F) -> Option<Self> {
-                match $Fixed::fixed_from_bits(src.to_bits(), F::FRAC_BITS) {
-                    (_, true) => None,
-                    (wrapped, false) => Some(wrapped),
-                }
-            }
-
-            /// Converts a fixed-point number, saturating if it does not fit.
-            ///
-            /// Any extra fractional bits are discarded, which rounds towards &minus;∞.
-            #[inline]
-            fn saturating_from_fixed<F: Fixed>(src: F) -> Self {
-                match $Fixed::fixed_from_bits(src.to_bits(), F::FRAC_BITS) {
-                    (wrapped, false) => wrapped,
-                    (_, true) => {
-                        let src_bits_zero = F::Bits::overflowing_cast_from(0u8).0;
-                        if src.to_bits() < src_bits_zero {
-                            $Fixed::MIN
-                        } else {
-                            $Fixed::MAX
-                        }
-                    }
-                }
-            }
-
-            /// Converts a fixed-point number, wrapping if it does not fit.
-            ///
-            /// Any extra fractional bits are discarded, which rounds towards &minus;∞.
-            #[inline]
-            fn wrapping_from_fixed<F: Fixed>(src: F) -> Self {
-                let (wrapped, _) = $Fixed::fixed_from_bits(src.to_bits(), F::FRAC_BITS);
-                wrapped
-            }
-
-            /// Converts a fixed-point number.
-            ///
-            /// Returns a [tuple] of the value and a [`bool`]
-            /// indicating whether an overflow has occurred. On
-            /// overflow, the wrapped value is returned.
-            ///
-            /// Any extra fractional bits are discarded, which rounds towards &minus;∞.
-            #[inline]
-            fn overflowing_from_fixed<F: Fixed>(src: F) -> (Self, bool) {
-                $Fixed::fixed_from_bits(src.to_bits(), F::FRAC_BITS)
-            }
-
-            /// Converts a fixed-point number, panicking if it does not fit.
-            ///
-            /// Any extra fractional bits are discarded, which rounds towards &minus;∞.
-            ///
-            /// # Panics
-            ///
-            /// Panics if the value does not fit, even when debug
-            /// assertions are not enabled.
-            #[inline]
-            fn unwrapped_from_fixed<F: Fixed>(src: F) -> Self {
-                match $Fixed::fixed_from_bits(src.to_bits(), F::FRAC_BITS) {
-                    (val, false) => val,
-                    (_, true) => panic!("overflow"),
-                }
-            }
-        }
-
-        impl<const FRAC: i32> ToFixed for $Fixed<FRAC> {
-            /// Converts a fixed-point number.
-            ///
-            /// Any extra fractional bits are discarded, which rounds towards &minus;∞.
-            ///
-            /// # Panics
-            ///
-            /// When debug assertions are enabled, panics if the value
-            /// does not fit. When debug assertions are not enabled,
-            /// the wrapped value can be returned, but it is not
-            /// considered a breaking change if in the future it
-            /// panics; if wrapping is required use
-            /// [`wrapping_to_fixed`] instead.
-            ///
-            /// [`wrapping_to_fixed`]: ToFixed::wrapping_to_fixed
-            #[inline]
-            fn to_fixed<F: Fixed>(self) -> F {
-                FromFixed::from_fixed(self)
-            }
-
-            /// Converts a fixed-point number if it fits, otherwise returns [`None`].
-            ///
-            /// Any extra fractional bits are discarded, which rounds towards &minus;∞.
-            #[inline]
-            fn checked_to_fixed<F: Fixed>(self) -> Option<F> {
-                FromFixed::checked_from_fixed(self)
-            }
-
-            /// Converts a fixed-point number, saturating if it does not fit.
-            ///
-            /// Any extra fractional bits are discarded, which rounds towards &minus;∞.
-            #[inline]
-            fn saturating_to_fixed<F: Fixed>(self) -> F {
-                FromFixed::saturating_from_fixed(self)
-            }
-
-            /// Converts a fixed-point number, wrapping if it does not fit.
-            ///
-            /// Any extra fractional bits are discarded, which rounds towards &minus;∞.
-            #[inline]
-            fn wrapping_to_fixed<F: Fixed>(self) -> F {
-                FromFixed::wrapping_from_fixed(self)
-            }
-
-            /// Converts a fixed-point number.
-            ///
-            /// Returns a [tuple] of the value and a [`bool`]
-            /// indicating whether an overflow has occurred. On
-            /// overflow, the wrapped value is returned.
-            ///
-            /// Any extra fractional bits are discarded, which rounds towards &minus;∞.
-            #[inline]
-            fn overflowing_to_fixed<F: Fixed>(self) -> (F, bool) {
-                FromFixed::overflowing_from_fixed(self)
-            }
-            /// Converts a fixed-point number, panicking if it does not fit.
-            ///
-            /// Any extra fractional bits are discarded, which rounds towards &minus;∞.
-            ///
-            /// # Panics
-            ///
-            /// Panics if the value does not fit, even when debug
-            /// assertions are not enabled.
-            #[inline]
-            fn unwrapped_to_fixed<F: Fixed>(self) -> F {
-                FromFixed::unwrapped_from_fixed(self)
-            }
-        }
-
-<<<<<<< HEAD
-        impl FixedBits for $Bits {}
-=======
-        if_signed! {
-            $Signedness;
-            impl<Frac: $LeEqU> FixedSigned for $Fixed<Frac> {
-                trait_delegate! { fn signed_bits(self) -> u32 }
                 trait_delegate! { fn is_positive(self) -> bool }
                 trait_delegate! { fn is_negative(self) -> bool }
                 trait_delegate! { fn abs(self) -> Self }
@@ -4489,7 +4094,7 @@
 
         if_unsigned! {
             $Signedness;
-            impl<Frac: $LeEqU> FixedUnsigned for $Fixed<Frac> {
+            impl<const FRAC: i32> FixedUnsigned for $Fixed<FRAC> {
                 trait_delegate! { fn significant_bits(self) -> u32 }
                 trait_delegate! { fn is_power_of_two(self) -> bool }
                 trait_delegate! { fn highest_one(self) -> Self }
@@ -4515,7 +4120,165 @@
                 }
             }
         }
->>>>>>> 31500cdf
+
+        impl<const FRAC: i32> FromFixed for $Fixed<FRAC> {
+            /// Converts a fixed-point number.
+            ///
+            /// Any extra fractional bits are discarded, which rounds towards &minus;∞.
+            ///
+            /// # Panics
+            ///
+            /// When debug assertions are enabled, panics if the value
+            /// does not fit. When debug assertions are not enabled,
+            /// the wrapped value can be returned, but it is not
+            /// considered a breaking change if in the future it
+            /// panics; if wrapping is required use
+            /// [`wrapping_from_fixed`] instead.
+            ///
+            /// [`wrapping_from_fixed`]: FromFixed::wrapping_from_fixed
+            #[inline]
+            fn from_fixed<F: Fixed>(src: F) -> Self {
+                let (wrapped, overflow) = $Fixed::fixed_from_bits(src.to_bits(), F::FRAC_BITS);
+                debug_assert!(!overflow, "overflow");
+                let _ = overflow;
+                wrapped
+            }
+
+            /// Converts a fixed-point number if it fits, otherwise returns [`None`].
+            ///
+            /// Any extra fractional bits are discarded, which rounds towards &minus;∞.
+            #[inline]
+            fn checked_from_fixed<F: Fixed>(src: F) -> Option<Self> {
+                match $Fixed::fixed_from_bits(src.to_bits(), F::FRAC_BITS) {
+                    (_, true) => None,
+                    (wrapped, false) => Some(wrapped),
+                }
+            }
+
+            /// Converts a fixed-point number, saturating if it does not fit.
+            ///
+            /// Any extra fractional bits are discarded, which rounds towards &minus;∞.
+            #[inline]
+            fn saturating_from_fixed<F: Fixed>(src: F) -> Self {
+                match $Fixed::fixed_from_bits(src.to_bits(), F::FRAC_BITS) {
+                    (wrapped, false) => wrapped,
+                    (_, true) => {
+                        let src_bits_zero = F::Bits::overflowing_cast_from(0u8).0;
+                        if src.to_bits() < src_bits_zero {
+                            $Fixed::MIN
+                        } else {
+                            $Fixed::MAX
+                        }
+                    }
+                }
+            }
+
+            /// Converts a fixed-point number, wrapping if it does not fit.
+            ///
+            /// Any extra fractional bits are discarded, which rounds towards &minus;∞.
+            #[inline]
+            fn wrapping_from_fixed<F: Fixed>(src: F) -> Self {
+                let (wrapped, _) = $Fixed::fixed_from_bits(src.to_bits(), F::FRAC_BITS);
+                wrapped
+            }
+
+            /// Converts a fixed-point number.
+            ///
+            /// Returns a [tuple] of the value and a [`bool`]
+            /// indicating whether an overflow has occurred. On
+            /// overflow, the wrapped value is returned.
+            ///
+            /// Any extra fractional bits are discarded, which rounds towards &minus;∞.
+            #[inline]
+            fn overflowing_from_fixed<F: Fixed>(src: F) -> (Self, bool) {
+                $Fixed::fixed_from_bits(src.to_bits(), F::FRAC_BITS)
+            }
+
+            /// Converts a fixed-point number, panicking if it does not fit.
+            ///
+            /// Any extra fractional bits are discarded, which rounds towards &minus;∞.
+            ///
+            /// # Panics
+            ///
+            /// Panics if the value does not fit, even when debug
+            /// assertions are not enabled.
+            #[inline]
+            fn unwrapped_from_fixed<F: Fixed>(src: F) -> Self {
+                match $Fixed::fixed_from_bits(src.to_bits(), F::FRAC_BITS) {
+                    (val, false) => val,
+                    (_, true) => panic!("overflow"),
+                }
+            }
+        }
+
+        impl<const FRAC: i32> ToFixed for $Fixed<FRAC> {
+            /// Converts a fixed-point number.
+            ///
+            /// Any extra fractional bits are discarded, which rounds towards &minus;∞.
+            ///
+            /// # Panics
+            ///
+            /// When debug assertions are enabled, panics if the value
+            /// does not fit. When debug assertions are not enabled,
+            /// the wrapped value can be returned, but it is not
+            /// considered a breaking change if in the future it
+            /// panics; if wrapping is required use
+            /// [`wrapping_to_fixed`] instead.
+            ///
+            /// [`wrapping_to_fixed`]: ToFixed::wrapping_to_fixed
+            #[inline]
+            fn to_fixed<F: Fixed>(self) -> F {
+                FromFixed::from_fixed(self)
+            }
+
+            /// Converts a fixed-point number if it fits, otherwise returns [`None`].
+            ///
+            /// Any extra fractional bits are discarded, which rounds towards &minus;∞.
+            #[inline]
+            fn checked_to_fixed<F: Fixed>(self) -> Option<F> {
+                FromFixed::checked_from_fixed(self)
+            }
+
+            /// Converts a fixed-point number, saturating if it does not fit.
+            ///
+            /// Any extra fractional bits are discarded, which rounds towards &minus;∞.
+            #[inline]
+            fn saturating_to_fixed<F: Fixed>(self) -> F {
+                FromFixed::saturating_from_fixed(self)
+            }
+
+            /// Converts a fixed-point number, wrapping if it does not fit.
+            ///
+            /// Any extra fractional bits are discarded, which rounds towards &minus;∞.
+            #[inline]
+            fn wrapping_to_fixed<F: Fixed>(self) -> F {
+                FromFixed::wrapping_from_fixed(self)
+            }
+
+            /// Converts a fixed-point number.
+            ///
+            /// Returns a [tuple] of the value and a [`bool`]
+            /// indicating whether an overflow has occurred. On
+            /// overflow, the wrapped value is returned.
+            ///
+            /// Any extra fractional bits are discarded, which rounds towards &minus;∞.
+            #[inline]
+            fn overflowing_to_fixed<F: Fixed>(self) -> (F, bool) {
+                FromFixed::overflowing_from_fixed(self)
+            }
+            /// Converts a fixed-point number, panicking if it does not fit.
+            ///
+            /// Any extra fractional bits are discarded, which rounds towards &minus;∞.
+            ///
+            /// # Panics
+            ///
+            /// Panics if the value does not fit, even when debug
+            /// assertions are not enabled.
+            #[inline]
+            fn unwrapped_to_fixed<F: Fixed>(self) -> F {
+                FromFixed::unwrapped_from_fixed(self)
+            }
+        }
     };
 }
 
@@ -4528,41 +4291,4 @@
 impl_fixed! { FixedU16, FixedI16, FixedU16, 16, u16, NonZeroU16, Unsigned }
 impl_fixed! { FixedU32, FixedI32, FixedU32, 32, u32, NonZeroU32, Unsigned }
 impl_fixed! { FixedU64, FixedI64, FixedU64, 64, u64, NonZeroU64, Unsigned }
-impl_fixed! { FixedU128, FixedI128, FixedU128, 128, u128, NonZeroU128, Unsigned }
-
-/// This trait is implemented for <code>[Fixed]::[Bits][Fixed::Bits]</code> for
-/// all fixed-point numbers.
-///
-/// This provides some facilities to manipulate bits in generic functions.
-///
-/// # Examples
-///
-/// ```rust
-/// use az::OverflowingAs;
-/// use fixed::{traits::Fixed, types::*};
-/// fn limited_positive_bits<F: Fixed>(fixed: F) -> Option<u32> {
-///     let bits = fixed.to_bits();
-///     match bits.overflowing_as::<u32>() {
-///         (wrapped, false) => Some(wrapped),
-///         (_, true) => None,
-///     }
-/// }
-/// assert_eq!(limited_positive_bits(I16F16::from_bits(100)), Some(100));
-/// assert_eq!(limited_positive_bits(I16F16::from_bits(-100)), None);
-/// ```
-pub trait FixedBits
-where
-    Self: Copy + Ord,
-    Self: Shl<u32, Output = Self> + Shr<u32, Output = Self>,
-    Self: OverflowingCast<i8> + OverflowingCastFrom<i8>,
-    Self: OverflowingCast<i16> + OverflowingCastFrom<i16>,
-    Self: OverflowingCast<i32> + OverflowingCastFrom<i32>,
-    Self: OverflowingCast<i64> + OverflowingCastFrom<i64>,
-    Self: OverflowingCast<i128> + OverflowingCastFrom<i128>,
-    Self: OverflowingCast<u8> + OverflowingCastFrom<u8>,
-    Self: OverflowingCast<u16> + OverflowingCastFrom<u16>,
-    Self: OverflowingCast<u32> + OverflowingCastFrom<u32>,
-    Self: OverflowingCast<u64> + OverflowingCastFrom<u64>,
-    Self: OverflowingCast<u128> + OverflowingCastFrom<u128>,
-{
-}+impl_fixed! { FixedU128, FixedI128, FixedU128, 128, u128, NonZeroU128, Unsigned }